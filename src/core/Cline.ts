--- conflicted
+++ resolved
@@ -234,7 +234,7 @@
 		// normal use-case is usually retry similar history task with new workspace
 		this.workspacePath = parentTask
 			? parentTask.workspacePath
-			: getWorkspacePath(path.join(os.homedir(), "Desktop"))
+			: getWorkspacePath(path.join(os.homedir(), "Documents")) // kilocode_change: use Documents instead of Desktop as default
 		this.instanceId = crypto.randomUUID().slice(0, 8)
 		this.taskNumber = -1
 
@@ -296,11 +296,7 @@
 	}
 
 	get cwd() {
-<<<<<<< HEAD
-		return getWorkspacePath(path.join(os.homedir(), "Documents")) // kilocode_change: use Documents instead of Desktop as default
-=======
 		return this.workspacePath
->>>>>>> 936712b2
 	}
 
 	// Storing task to disk for history
@@ -1095,7 +1091,6 @@
 			yield firstChunk.value
 			this.isWaitingForFirstChunk = false
 		} catch (error) {
-<<<<<<< HEAD
 			// kilocode_change start
 			// Check for payment required error from KiloCode provider
 			if ((error as any).status === 402 && apiConfiguration?.apiProvider === "kilocode") {
@@ -1120,12 +1115,8 @@
 					throw error // Rethrow to signal failure upwards
 				}
 				// Removed incorrect closing brace and comments from lines 1274-1276
-			} else if (alwaysApproveResubmit) {
+			} else if (autoApprovalEnabled && alwaysApproveResubmit) {
 				// kilocode_change end
-=======
-			// note that this api_req_failed ask is unique in that we only present this option if the api hasn't streamed any content yet (ie it fails on the first chunk due), as it would allow them to hit a retry button. However if the api failed mid-stream, it could be in any arbitrary state where some tools may have executed, so that error is handled differently and requires cancelling the task entirely.
-			if (autoApprovalEnabled && alwaysApproveResubmit) {
->>>>>>> 936712b2
 				let errorMsg
 
 				if (error.error?.metadata?.raw) {
