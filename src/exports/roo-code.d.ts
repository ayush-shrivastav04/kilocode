--- conflicted
+++ resolved
@@ -323,11 +323,7 @@
 				| "mistake_limit_reached"
 				| "browser_action_launch"
 				| "use_mcp_server"
-<<<<<<< HEAD
-				| "finishTask"
 				| "payment_required_prompt"
-=======
->>>>>>> 936712b2
 		  )
 		| undefined
 	say?:
@@ -403,11 +399,7 @@
 							| "mistake_limit_reached"
 							| "browser_action_launch"
 							| "use_mcp_server"
-<<<<<<< HEAD
-							| "finishTask"
 							| "payment_required_prompt"
-=======
->>>>>>> 936712b2
 					  )
 					| undefined
 				say?:
