--- conflicted
+++ resolved
@@ -3,12 +3,8 @@
 import { execa } from "execa"
 import { ClaudeCodeMessage } from "./types"
 import readline from "readline"
-<<<<<<< HEAD
-import os from "os" // kilocode_change
-=======
 import { CLAUDE_CODE_DEFAULT_MAX_OUTPUT_TOKENS } from "@roo-code/types"
 import * as os from "os"
->>>>>>> a0e640cd
 
 const cwd = vscode.workspace.workspaceFolders?.map((folder) => folder.uri.fsPath).at(0)
 
@@ -123,13 +119,6 @@
 	maxOutputTokens,
 }: ClaudeCodeOptions & { maxOutputTokens?: number }) {
 	const claudePath = path || "claude"
-<<<<<<< HEAD
-	const isWindows = os.platform() === "win32" // kilocode_change
-
-	const args = [
-		"-p",
-		...(isWindows ? [] : ["--system-prompt", systemPrompt]), // kilocode_change
-=======
 	const isWindows = os.platform() === "win32"
 
 	// Build args based on platform
@@ -141,7 +130,6 @@
 	}
 
 	args.push(
->>>>>>> a0e640cd
 		"--verbose",
 		"--output-format",
 		"stream-json",
@@ -173,19 +161,6 @@
 		timeout: CLAUDE_CODE_TIMEOUT,
 	})
 
-<<<<<<< HEAD
-	// Write messages to stdin after process is spawned
-	// This avoids the E2BIG error on Linux when passing large messages as command line arguments
-	// Linux has a per-argument limit of ~128KiB for execve() system calls
-	// kilocode_change start: Windows-specific handling
-	const messagesJson = isWindows
-		? JSON.stringify({
-				systemPrompt,
-				messages,
-			})
-		: JSON.stringify(messages)
-	// kilocode_change end
-=======
 	// Prepare stdin data: Windows gets both system prompt & messages (avoids 8191 char limit),
 	// other platforms get messages only (avoids Linux E2BIG error from ~128KiB execve limit)
 	let stdinData: string
@@ -197,7 +172,6 @@
 	} else {
 		stdinData = JSON.stringify(messages)
 	}
->>>>>>> a0e640cd
 
 	// Use setImmediate to ensure process is spawned before writing (prevents stdin race conditions)
 	setImmediate(() => {
