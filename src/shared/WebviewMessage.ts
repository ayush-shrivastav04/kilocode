--- conflicted
+++ resolved
@@ -119,11 +119,8 @@
 		| "language"
 		| "maxReadFileLine"
 		| "searchFiles"
-<<<<<<< HEAD
-		| "showFeedbackOptions"
-=======
+		| "showFeedbackOptions" // kilocode_change
 		| "toggleApiConfigPin"
->>>>>>> 0949556b
 	text?: string
 	disabled?: boolean
 	askResponse?: ClineAskResponse
