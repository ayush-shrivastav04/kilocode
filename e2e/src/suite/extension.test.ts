import * as assert from "assert"
import * as vscode from "vscode"

<<<<<<< HEAD
suite("Kilo Code Extension", () => {
	test("OPENROUTER_API_KEY environment variable is set", () => {
		if (!process.env.OPENROUTER_API_KEY) {
			assert.fail("OPENROUTER_API_KEY environment variable is not set")
		}
	})

=======
suite("Roo Code Extension", () => {
>>>>>>> 3d3c97e5
	test("Commands should be registered", async () => {
		const expectedCommands = [
			"kilo-code.plusButtonClicked",
			"kilo-code.mcpButtonClicked",
			"kilo-code.historyButtonClicked",
			"kilo-code.popoutButtonClicked",
			"kilo-code.settingsButtonClicked",
			"kilo-code.openInNewTab",
			"kilo-code.explainCode",
			"kilo-code.fixCode",
			"kilo-code.improveCode",
		]

		const commands = await vscode.commands.getCommands(true)

		for (const cmd of expectedCommands) {
			assert.ok(commands.includes(cmd), `Command ${cmd} should be registered`)
		}
	})
})<|MERGE_RESOLUTION|>--- conflicted
+++ resolved
@@ -1,17 +1,7 @@
 import * as assert from "assert"
 import * as vscode from "vscode"
 
-<<<<<<< HEAD
 suite("Kilo Code Extension", () => {
-	test("OPENROUTER_API_KEY environment variable is set", () => {
-		if (!process.env.OPENROUTER_API_KEY) {
-			assert.fail("OPENROUTER_API_KEY environment variable is not set")
-		}
-	})
-
-=======
-suite("Roo Code Extension", () => {
->>>>>>> 3d3c97e5
 	test("Commands should be registered", async () => {
 		const expectedCommands = [
 			"kilo-code.plusButtonClicked",
