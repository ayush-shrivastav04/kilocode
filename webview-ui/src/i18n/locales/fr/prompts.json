--- conflicted
+++ resolved
@@ -36,17 +36,12 @@
 		"title": "Instructions personnalisées spécifiques au mode (optionnel)",
 		"resetToDefault": "Réinitialiser aux valeurs par défaut",
 		"description": "Ajoutez des directives comportementales spécifiques au mode {{modeName}}.",
-		"loadFromFile": "Les instructions personnalisées spécifiques au mode {{mode}} peuvent également être chargées depuis le dossier <span>.roo/rules-{{slug}}/</span> dans votre espace de travail (.roorules-{{slug}} et .clinerules-{{slug}} sont obsolètes et cesseront de fonctionner bientôt)."
+		"loadFromFile": "Les instructions personnalisées spécifiques au mode {{mode}} peuvent également être chargées depuis le dossier <span>.kilocode/rules-{{slug}}/</span> dans votre espace de travail (.kilocoderules-{{slug}} est obsolète et cessera de fonctionner bientôt)."
 	},
 	"globalCustomInstructions": {
 		"title": "Instructions personnalisées pour tous les modes",
-<<<<<<< HEAD
 		"description": "Ces instructions s'appliquent à tous les modes. Elles fournissent un ensemble de comportements de base qui peuvent être améliorés par des instructions spécifiques au mode ci-dessous.\nSi vous souhaitez que Kilo Code pense et parle dans une langue différente de celle de votre éditeur ({{language}}), vous pouvez le spécifier ici.",
-		"loadFromFile": "Les instructions peuvent également être chargées depuis <span>.clinerules</span> dans votre espace de travail."
-=======
-		"description": "Ces instructions s'appliquent à tous les modes. Elles fournissent un ensemble de comportements de base qui peuvent être améliorés par des instructions spécifiques au mode ci-dessous.\nSi vous souhaitez que Roo pense et parle dans une langue différente de celle de votre éditeur ({{language}}), vous pouvez le spécifier ici.",
-		"loadFromFile": "Les instructions peuvent également être chargées depuis le dossier <span>.roo/rules/</span> dans votre espace de travail (.roorules et .clinerules sont obsolètes et cesseront de fonctionner bientôt)."
->>>>>>> 91f4a862
+		"loadFromFile": "Les instructions peuvent également être chargées depuis le dossier <span>.kilo-code/rules/</span> dans votre espace de travail (.kilocoderules est obsolète et cessera de fonctionner bientôt)."
 	},
 	"systemPrompt": {
 		"preview": "Aperçu du prompt système",
