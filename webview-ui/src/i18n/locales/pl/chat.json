{
	"greeting": "Co Kilo Code może dla Ciebie zrobić?",
	"task": {
		"title": "Zadanie",
		"seeMore": "Zobacz więcej",
		"seeLess": "Zobacz mniej",
		"tokens": "Tokeny:",
		"cache": "Pamięć podręczna:",
		"apiCost": "Koszt API:",
		"contextWindow": "Okno kontekstu:",
		"closeAndStart": "Zamknij zadanie i rozpocznij nowe",
		"export": "Eksportuj historię zadań",
		"delete": "Usuń zadanie (Shift + Kliknięcie, aby pominąć potwierdzenie)"
	},
	"history": {
		"title": "Historia"
	},
	"unpin": "Odepnij",
	"pin": "Przypnij",
	"tokenProgress": {
		"availableSpace": "Dostępne miejsce: {{amount}} tokenów",
		"tokensUsed": "Wykorzystane tokeny: {{used}} z {{total}}",
		"reservedForResponse": "Zarezerwowane dla odpowiedzi modelu: {{amount}} tokenów"
	},
	"retry": {
		"title": "Ponów",
		"tooltip": "Spróbuj ponownie wykonać operację"
	},
	"startNewTask": {
		"title": "Rozpocznij nowe zadanie",
		"tooltip": "Rozpocznij nowe zadanie"
	},
	"proceedAnyways": {
		"title": "Kontynuuj mimo to",
		"tooltip": "Kontynuuj podczas wykonywania polecenia"
	},
	"save": {
		"title": "Zapisz",
		"tooltip": "Zapisz zmiany w pliku"
	},
	"reject": {
		"title": "Odrzuć",
		"tooltip": "Odrzuć tę akcję"
	},
	"completeSubtaskAndReturn": "Zakończ podzadanie i wróć",
	"approve": {
		"title": "Zatwierdź",
		"tooltip": "Zatwierdź tę akcję"
	},
	"runCommand": {
		"title": "Uruchom polecenie",
		"tooltip": "Wykonaj to polecenie"
	},
	"proceedWhileRunning": {
		"title": "Kontynuuj podczas wykonywania",
		"tooltip": "Kontynuuj pomimo ostrzeżeń"
	},
	"resumeTask": {
		"title": "Wznów zadanie",
		"tooltip": "Kontynuuj bieżące zadanie"
	},
	"terminate": {
		"title": "Zakończ",
		"tooltip": "Zakończ bieżące zadanie"
	},
	"cancel": {
		"title": "Anuluj",
		"tooltip": "Anuluj bieżącą operację"
	},
	"scrollToBottom": "Przewiń do dołu czatu",
	"selectMode": "Wybierz tryb interakcji",
	"selectApiConfig": "Wybierz konfigurację API",
	"enhancePrompt": "Ulepsz podpowiedź dodatkowym kontekstem",
	"addImages": "Dodaj obrazy do wiadomości",
	"sendMessage": "Wyślij wiadomość",
	"typeMessage": "Wpisz wiadomość...",
	"typeTask": "Buduj, znajdź, zapytaj o coś",
	"addContext": "@ aby dodać kontekst, / aby zmienić tryb",
	"dragFiles": "przytrzymaj shift, aby przeciągnąć pliki",
	"dragFilesImages": "przytrzymaj shift, aby przeciągnąć pliki/obrazy",
	"enhancePromptDescription": "Przycisk 'Ulepsz podpowiedź' pomaga ulepszyć Twoją prośbę, dostarczając dodatkowy kontekst, wyjaśnienia lub przeformułowania. Spróbuj wpisać prośbę tutaj i kliknij przycisk ponownie, aby zobaczyć, jak to działa.",
	"errorReadingFile": "Błąd odczytu pliku:",
	"noValidImages": "Nie przetworzono żadnych prawidłowych obrazów",
	"separator": "Separator",
	"edit": "Edytuj...",
	"forNextMode": "dla następnego trybu",
	"error": "Błąd",
	"diffError": {
		"title": "Edycja nieudana"
	},
	"troubleMessage": "Kilo Code ma problemy...",
	"apiRequest": {
		"title": "Zapytanie API",
		"failed": "Zapytanie API nie powiodło się",
		"streaming": "Zapytanie API...",
		"cancelled": "Zapytanie API anulowane",
		"streamingFailed": "Strumieniowanie API nie powiodło się"
	},
	"checkpoint": {
		"initial": "Początkowy punkt kontrolny",
		"regular": "Punkt kontrolny",
		"initializingWarning": "Trwa inicjalizacja punktu kontrolnego... Jeśli to trwa zbyt długo, możesz wyłączyć punkty kontrolne w <settingsLink>ustawieniach</settingsLink> i uruchomić zadanie ponownie.",
		"menu": {
			"viewDiff": "Zobacz różnice",
			"restore": "Przywróć punkt kontrolny",
			"restoreFiles": "Przywróć pliki",
			"restoreFilesDescription": "Przywraca pliki Twojego projektu do zrzutu wykonanego w tym punkcie.",
			"restoreFilesAndTask": "Przywróć pliki i zadanie",
			"confirm": "Potwierdź",
			"cancel": "Anuluj",
			"cannotUndo": "Tej akcji nie można cofnąć.",
			"restoreFilesAndTaskDescription": "Przywraca pliki Twojego projektu do zrzutu wykonanego w tym punkcie i usuwa wszystkie wiadomości po tym punkcie."
		},
		"current": "Bieżący"
	},
	"instructions": {
		"wantsToFetch": "Kilo Code chce pobrać szczegółowe instrukcje, aby pomóc w bieżącym zadaniu"
	},
	"fileOperations": {
		"wantsToRead": "Kilo Code chce przeczytać ten plik:",
		"wantsToReadOutsideWorkspace": "Kilo Code chce przeczytać ten plik poza obszarem roboczym:",
		"didRead": "Kilo Code przeczytał ten plik:",
		"wantsToEdit": "Kilo Code chce edytować ten plik:",
		"wantsToEditOutsideWorkspace": "Kilo Code chce edytować ten plik poza obszarem roboczym:",
		"wantsToCreate": "Kilo Code chce utworzyć nowy plik:"
	},
	"directoryOperations": {
		"wantsToViewTopLevel": "Kilo Code chce zobaczyć pliki najwyższego poziomu w tym katalogu:",
		"didViewTopLevel": "Kilo Code zobaczył pliki najwyższego poziomu w tym katalogu:",
		"wantsToViewRecursive": "Kilo Code chce rekurencyjnie zobaczyć wszystkie pliki w tym katalogu:",
		"didViewRecursive": "Kilo Code rekurencyjnie zobaczył wszystkie pliki w tym katalogu:",
		"wantsToViewDefinitions": "Kilo Code chce zobaczyć nazwy definicji kodu źródłowego używane w tym katalogu:",
		"didViewDefinitions": "Kilo Code zobaczył nazwy definicji kodu źródłowego używane w tym katalogu:",
		"wantsToSearch": "Kilo Code chce przeszukać ten katalog w poszukiwaniu <code>{{regex}}</code>:",
		"didSearch": "Kilo Code przeszukał ten katalog w poszukiwaniu <code>{{regex}}</code>:"
	},
	"commandOutput": "Wyjście polecenia",
	"response": "Odpowiedź",
	"arguments": "Argumenty",
	"mcp": {
		"wantsToUseTool": "Kilo Code chce użyć narzędzia na serwerze MCP {{serverName}}:",
		"wantsToAccessResource": "Kilo Code chce uzyskać dostęp do zasobu na serwerze MCP {{serverName}}:"
	},
	"modes": {
		"wantsToSwitch": "Kilo Code chce przełączyć się na tryb <code>{{mode}}</code>",
		"wantsToSwitchWithReason": "Kilo Code chce przełączyć się na tryb <code>{{mode}}</code> ponieważ: {{reason}}",
		"didSwitch": "Kilo Code przełączył się na tryb <code>{{mode}}</code>",
		"didSwitchWithReason": "Kilo Code przełączył się na tryb <code>{{mode}}</code> ponieważ: {{reason}}"
	},
	"subtasks": {
		"wantsToCreate": "Kilo Code chce utworzyć nowe podzadanie w trybie <code>{{mode}}</code>:",
		"wantsToFinish": "Kilo Code chce zakończyć to podzadanie",
		"newTaskContent": "Instrukcje podzadania",
		"completionContent": "Podzadanie zakończone",
		"resultContent": "Wyniki podzadania",
		"defaultResult": "Proszę kontynuować następne zadanie.",
		"completionInstructions": "Podzadanie zakończone! Możesz przejrzeć wyniki i zasugerować poprawki lub następne kroki. Jeśli wszystko wygląda dobrze, potwierdź, aby zwrócić wynik do zadania nadrzędnego."
	},
	"questions": {
		"hasQuestion": "Kilo Code ma pytanie:"
	},
	"taskCompleted": "Zadanie zakończone",
	"shellIntegration": {
		"unavailable": "Integracja powłoki niedostępna",
		"troubleshooting": "Nadal masz problemy? Kliknij tutaj, aby zobaczyć dokumentację integracji powłoki.",
		"checkSettings": "Sprawdź obejścia terminala na stronie ustawień",
		"updateVSCode": "Zaktualizuj VSCode",
		"supportedShell": "Upewnij się, że używasz obsługiwanej powłoki: zsh, bash, fish lub PowerShell"
	},
	"powershell": {
		"issues": "Wygląda na to, że masz problemy z Windows PowerShell, proszę zapoznaj się z tym"
	},
	"autoApprove": {
		"title": "Automatyczne zatwierdzanie:",
		"none": "Brak",
<<<<<<< HEAD
		"description": "Automatyczne zatwierdzanie pozwala Kilo Code wykonywać działania bez pytania o pozwolenie. Włącz tylko dla działań, którym w pełni ufasz. Bardziej szczegółowa konfiguracja dostępna w <settingsLink>Ustawieniach</settingsLink>.",
		"actions": {
			"readFiles": {
				"label": "Odczyt",
				"description": "Pozwala na dostęp do odczytu dowolnego pliku na Twoim komputerze."
			},
			"editFiles": {
				"label": "Edycja",
				"description": "Pozwala na modyfikację dowolnych plików na Twoim komputerze."
			},
			"executeCommands": {
				"label": "Polecenia",
				"description": "Pozwala na wykonywanie zatwierdzonych poleceń terminala. Możesz to skonfigurować w panelu ustawień."
			},
			"useBrowser": {
				"label": "Przeglądarka",
				"description": "Pozwala na uruchamianie i interakcję z dowolną stroną internetową w przeglądarce bezinterfejsowej."
			},
			"useMcp": {
				"label": "MCP",
				"description": "Pozwala na korzystanie ze skonfigurowanych serwerów MCP, które mogą modyfikować system plików lub wchodzić w interakcje z API."
			},
			"switchModes": {
				"label": "Tryby",
				"description": "Pozwala na automatyczne przełączanie między różnymi trybami bez wymagania zatwierdzenia."
			},
			"subtasks": {
				"label": "Podzadania",
				"description": "Pozwala na tworzenie i kończenie podzadań bez wymagania zatwierdzenia."
			},
			"retryRequests": {
				"label": "Ponowienia",
				"description": "Automatycznie ponawia nieudane zapytania API, gdy dostawca zwraca odpowiedź z błędem."
			}
		}
=======
		"description": "Automatyczne zatwierdzanie pozwala Roo Code wykonywać działania bez pytania o pozwolenie. Włącz tylko dla działań, którym w pełni ufasz. Bardziej szczegółowa konfiguracja dostępna w <settingsLink>Ustawieniach</settingsLink>."
>>>>>>> ae2f98a6
	},
	"reasoning": {
		"thinking": "Myślenie",
		"seconds": "{{count}} s"
	},
	"followUpSuggest": {
		"copyToInput": "Kopiuj do pola wprowadzania (lub Shift + kliknięcie)"
	},
	"announcement": {
		"title": "🎉 Roo Code 3.12 wydany",
		"description": "Roo Code 3.12 przynosi nowe funkcje i ulepszenia na podstawie Twoich opinii.",
		"whatsNew": "Co nowego",
		"feature1": "<bold>Wsparcie dla Grok</bold>: Dodano dostawcę xAI i opcje wysiłku rozumowania Grok na OpenRouter",
		"feature2": "<bold>Ulepszenia edycji różnic</bold>: Konfiguracja dla poszczególnych profili i lepsza normalizacja ciągów znaków dla mniejszej liczby błędów",
		"feature3": "<bold>Ulepszenia punktów kontrolnych</bold>: Szybsze i bardziej niezawodne punkty kontrolne",
		"hideButton": "Ukryj ogłoszenie",
		"detailsDiscussLinks": "Uzyskaj więcej szczegółów i dołącz do dyskusji na <discordLink>Discord</discordLink> i <redditLink>Reddit</redditLink> 🚀"
	},
	"browser": {
		"rooWantsToUse": "Kilo Code chce użyć przeglądarki:",
		"consoleLogs": "Logi konsoli",
		"noNewLogs": "(Brak nowych logów)",
		"screenshot": "Zrzut ekranu przeglądarki",
		"cursor": "kursor",
		"navigation": {
			"step": "Krok {{current}} z {{total}}",
			"previous": "Poprzedni",
			"next": "Następny"
		},
		"sessionStarted": "Sesja przeglądarki rozpoczęta",
		"actions": {
			"title": "Akcja przeglądarki: ",
			"launch": "Uruchom przeglądarkę na {{url}}",
			"click": "Kliknij ({{coordinate}})",
			"type": "Wpisz \"{{text}}\"",
			"scrollDown": "Przewiń w dół",
			"scrollUp": "Przewiń w górę",
			"close": "Zamknij przeglądarkę"
		}
	},
	"notifications": {
		"toolRequest": "Żądanie narzędzia oczekuje na zatwierdzenie",
		"browserAction": "Akcja przeglądarki oczekuje na zatwierdzenie",
		"command": "Polecenie oczekuje na zatwierdzenie"
	}
}<|MERGE_RESOLUTION|>--- conflicted
+++ resolved
@@ -173,45 +173,7 @@
 	"autoApprove": {
 		"title": "Automatyczne zatwierdzanie:",
 		"none": "Brak",
-<<<<<<< HEAD
-		"description": "Automatyczne zatwierdzanie pozwala Kilo Code wykonywać działania bez pytania o pozwolenie. Włącz tylko dla działań, którym w pełni ufasz. Bardziej szczegółowa konfiguracja dostępna w <settingsLink>Ustawieniach</settingsLink>.",
-		"actions": {
-			"readFiles": {
-				"label": "Odczyt",
-				"description": "Pozwala na dostęp do odczytu dowolnego pliku na Twoim komputerze."
-			},
-			"editFiles": {
-				"label": "Edycja",
-				"description": "Pozwala na modyfikację dowolnych plików na Twoim komputerze."
-			},
-			"executeCommands": {
-				"label": "Polecenia",
-				"description": "Pozwala na wykonywanie zatwierdzonych poleceń terminala. Możesz to skonfigurować w panelu ustawień."
-			},
-			"useBrowser": {
-				"label": "Przeglądarka",
-				"description": "Pozwala na uruchamianie i interakcję z dowolną stroną internetową w przeglądarce bezinterfejsowej."
-			},
-			"useMcp": {
-				"label": "MCP",
-				"description": "Pozwala na korzystanie ze skonfigurowanych serwerów MCP, które mogą modyfikować system plików lub wchodzić w interakcje z API."
-			},
-			"switchModes": {
-				"label": "Tryby",
-				"description": "Pozwala na automatyczne przełączanie między różnymi trybami bez wymagania zatwierdzenia."
-			},
-			"subtasks": {
-				"label": "Podzadania",
-				"description": "Pozwala na tworzenie i kończenie podzadań bez wymagania zatwierdzenia."
-			},
-			"retryRequests": {
-				"label": "Ponowienia",
-				"description": "Automatycznie ponawia nieudane zapytania API, gdy dostawca zwraca odpowiedź z błędem."
-			}
-		}
-=======
-		"description": "Automatyczne zatwierdzanie pozwala Roo Code wykonywać działania bez pytania o pozwolenie. Włącz tylko dla działań, którym w pełni ufasz. Bardziej szczegółowa konfiguracja dostępna w <settingsLink>Ustawieniach</settingsLink>."
->>>>>>> ae2f98a6
+		"description": "Automatyczne zatwierdzanie pozwala Kilo Code wykonywać działania bez pytania o pozwolenie. Włącz tylko dla działań, którym w pełni ufasz. Bardziej szczegółowa konfiguracja dostępna w <settingsLink>Ustawieniach</settingsLink>."
 	},
 	"reasoning": {
 		"thinking": "Myślenie",
