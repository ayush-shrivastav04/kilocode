{
	"common": {
		"save": "Сохранить",
		"done": "Готово",
		"cancel": "Отмена",
		"reset": "Сбросить",
		"select": "Выбрать",
		"add": "Добавить заголовок",
		"remove": "Удалить"
	},
	"header": {
		"title": "Настройки",
		"saveButtonTooltip": "Сохранить изменения",
		"nothingChangedTooltip": "Изменений нет",
		"doneButtonTooltip": "Отменить несохранённые изменения и закрыть панель настроек"
	},
	"unsavedChangesDialog": {
		"title": "Несохранённые изменения",
		"description": "Вы хотите отменить изменения и продолжить?",
		"cancelButton": "Отмена",
		"discardButton": "Отменить изменения"
	},
	"sections": {
		"providers": "Провайдеры",
		"autoApprove": "Автоодобрение",
		"browser": "Доступ к компьютеру",
		"checkpoints": "Контрольные точки",
		"notifications": "Уведомления",
		"contextManagement": "Контекст",
		"terminal": "Терминал",
		"prompts": "Промпты",
		"experimental": "Экспериментальное",
		"language": "Язык",
		"about": "О Kilo Code"
	},
	"prompts": {
		"description": "Настройте промпты поддержки, используемые для быстрых действий, таких как улучшение промптов, объяснение кода и исправление проблем. Эти промпты помогают Kilo Code обеспечить лучшую поддержку для общих задач разработки."
	},
	"codeIndex": {
		"title": "Индексация кодовой базы",
		"enableLabel": "Включить индексацию кодовой базы",
		"enableDescription": "<0>Индексация кодовой базы</0> — это экспериментальная функция, которая создает семантический поисковый индекс вашего проекта с использованием ИИ-эмбеддингов. Это позволяет Kilo Code лучше понимать и навигировать по большим кодовым базам, находя релевантный код на основе смысла, а не только ключевых слов.",
		"providerLabel": "Провайдер эмбеддингов",
		"selectProviderPlaceholder": "Выберите провайдера",
		"openaiProvider": "OpenAI",
		"ollamaProvider": "Ollama",
		"openaiCompatibleProvider": "OpenAI-совместимый",
		"openaiCompatibleBaseUrlLabel": "Базовый URL:",
		"openaiCompatibleApiKeyLabel": "Ключ API:",
		"openaiCompatibleModelDimensionLabel": "Размерность эмбеддинга:",
		"openaiCompatibleModelDimensionPlaceholder": "напр., 1536",
		"openaiCompatibleModelDimensionDescription": "Размерность эмбеддинга (размер выходных данных) для вашей модели. Проверьте документацию вашего провайдера для этого значения. Распространенные значения: 384, 768, 1536, 3072.",
		"openaiKeyLabel": "Ключ OpenAI:",
		"modelLabel": "Модель",
		"selectModelPlaceholder": "Выберите модель",
		"ollamaUrlLabel": "URL Ollama:",
		"qdrantUrlLabel": "URL Qdrant",
		"qdrantKeyLabel": "Ключ Qdrant:",
		"startIndexingButton": "Начать индексацию",
		"clearIndexDataButton": "Очистить данные индекса",
		"unsavedSettingsMessage": "Пожалуйста, сохрани настройки перед запуском процесса индексации.",
		"clearDataDialog": {
			"title": "Вы уверены?",
			"description": "Это действие нельзя отменить. Оно навсегда удалит данные индекса вашей кодовой базы.",
			"cancelButton": "Отмена",
			"confirmButton": "Очистить данные"
		}
	},
	"autoApprove": {
		"description": "Разрешить Kilo Code автоматически выполнять операции без необходимости одобрения. Включайте эти параметры только если полностью доверяете ИИ и понимаете связанные с этим риски безопасности.",
		"readOnly": {
			"label": "Чтение",
			"description": "Если включено, Kilo Code будет автоматически просматривать содержимое каталогов и читать файлы без необходимости нажимать кнопку \"Одобрить\".",
			"outsideWorkspace": {
				"label": "Включая файлы вне рабочей области",
				"description": "Разрешить Kilo Code читать файлы вне текущей рабочей области без необходимости одобрения."
			}
		},
		"write": {
			"label": "Запись",
			"description": "Автоматически создавать и редактировать файлы без необходимости одобрения",
			"delayLabel": "Задержка после записи для диагностики возможных проблем",
			"outsideWorkspace": {
				"label": "Включая файлы вне рабочей области",
				"description": "Разрешить Kilo Code создавать и редактировать файлы вне текущей рабочей области без необходимости одобрения."
			}
		},
		"browser": {
			"label": "Браузер",
			"description": "Автоматически выполнять действия в браузере без необходимости одобрения. Применяется только, если модель поддерживает использование компьютера"
		},
		"retry": {
			"label": "Повтор",
			"description": "Автоматически повторять неудачные запросы к API при ошибке сервера",
			"delayLabel": "Задержка перед повтором запроса"
		},
		"mcp": {
			"label": "MCP",
			"description": "Включить автоодобрение отдельных инструментов MCP в представлении MCP Servers (требуется включить как этот параметр, так и индивидуальный чекбокс инструмента \"Всегда разрешать\")"
		},
		"modeSwitch": {
			"label": "Режим",
			"description": "Автоматически переключаться между разными режимами без необходимости одобрения"
		},
		"subtasks": {
			"label": "Подзадачи",
			"description": "Разрешить создание и выполнение подзадач без необходимости одобрения"
		},
		"execute": {
			"label": "Выполнение",
			"description": "Автоматически выполнять разрешённые команды терминала без необходимости одобрения",
			"allowedCommands": "Разрешённые авто-выполняемые команды",
			"allowedCommandsDescription": "Префиксы команд, которые могут быть автоматически выполнены при включённом параметре \"Всегда одобрять выполнение операций\". Добавьте * для разрешения всех команд (используйте с осторожностью).",
			"commandPlaceholder": "Введите префикс команды (например, 'git ')",
			"addButton": "Добавить"
		},
		"showMenu": {
			"label": "Показывать меню автоодобрения в окне чата",
			"description": "Если включено, меню автоодобрения будет отображаться внизу окна чата, обеспечивая быстрый доступ к настройкам автоодобрения"
		},
		"apiRequestLimit": {
			"title": "Максимум запросов",
			"description": "Автоматически выполнять это количество API-запросов перед запросом разрешения на продолжение задачи.",
			"unlimited": "Без ограничений"
		}
	},
	"providers": {
		"providerDocumentation": "Документация {{provider}}",
		"configProfile": "Профиль конфигурации",
		"description": "Сохраняйте различные конфигурации API для быстрого переключения между провайдерами и настройками.",
		"apiProvider": "Провайдер API",
		"model": "Модель",
		"nameEmpty": "Имя не может быть пустым",
		"nameExists": "Профиль с таким именем уже существует",
		"deleteProfile": "Удалить профиль",
		"invalidArnFormat": "Неверный формат ARN. Пожалуйста, проверьте примеры выше.",
		"enterNewName": "Введите новое имя",
		"addProfile": "Добавить профиль",
		"renameProfile": "Переименовать профиль",
		"newProfile": "Новый профиль конфигурации",
		"enterProfileName": "Введите имя профиля",
		"createProfile": "Создать профиль",
		"cannotDeleteOnlyProfile": "Нельзя удалить единственный профиль",
		"searchPlaceholder": "Поиск профилей",
		"noMatchFound": "Совпадений не найдено",
		"vscodeLmDescription": "API языковой модели VS Code позволяет запускать модели, предоставляемые другими расширениями VS Code (включая, но не ограничиваясь GitHub Copilot). Для начала установите расширения Copilot и Copilot Chat из VS Code Marketplace.",
		"awsCustomArnUse": "Введите действительный Amazon Bedrock ARN для используемой модели. Примеры формата:",
		"awsCustomArnDesc": "Убедитесь, что регион в ARN совпадает с выбранным выше регионом AWS.",
		"openRouterApiKey": "OpenRouter API-ключ",
		"getOpenRouterApiKey": "Получить OpenRouter API-ключ",
		"apiKeyStorageNotice": "API-ключи хранятся безопасно в Secret Storage VSCode",
		"glamaApiKey": "Glama API-ключ",
		"getGlamaApiKey": "Получить Glama API-ключ",
		"useCustomBaseUrl": "Использовать пользовательский базовый URL",
		"useReasoning": "Включить рассуждения",
		"useHostHeader": "Использовать пользовательский Host-заголовок",
		"useLegacyFormat": "Использовать устаревший формат OpenAI API",
		"customHeaders": "Пользовательские заголовки",
		"headerName": "Имя заголовка",
		"headerValue": "Значение заголовка",
		"noCustomHeaders": "Пользовательские заголовки не определены. Нажмите кнопку +, чтобы добавить.",
		"requestyApiKey": "Requesty API-ключ",
		"refreshModels": {
			"label": "Обновить модели",
			"hint": "Пожалуйста, откройте настройки заново, чтобы увидеть последние модели.",
			"loading": "Обновление списка моделей...",
			"success": "Список моделей успешно обновлен!",
			"error": "Не удалось обновить список моделей. Пожалуйста, попробуйте снова."
		},
		"getRequestyApiKey": "Получить Requesty API-ключ",
		"openRouterTransformsText": "Сжимать подсказки и цепочки сообщений до размера контекста (<a>OpenRouter Transforms</a>)",
		"anthropicApiKey": "Anthropic API-ключ",
		"getAnthropicApiKey": "Получить Anthropic API-ключ",
		"anthropicUseAuthToken": "Передавать Anthropic API-ключ как Authorization-заголовок вместо X-Api-Key",
		"chutesApiKey": "Chutes API-ключ",
		"getChutesApiKey": "Получить Chutes API-ключ",
		"deepSeekApiKey": "DeepSeek API-ключ",
		"getDeepSeekApiKey": "Получить DeepSeek API-ключ",
		"geminiApiKey": "Gemini API-ключ",
		"getGroqApiKey": "Получить Groq API-ключ",
		"groqApiKey": "Groq API-ключ",
		"getGeminiApiKey": "Получить Gemini API-ключ",
		"apiKey": "API-ключ",
		"openAiApiKey": "OpenAI API-ключ",
		"openAiBaseUrl": "Базовый URL",
		"getOpenAiApiKey": "Получить OpenAI API-ключ",
		"mistralApiKey": "Mistral API-ключ",
		"getMistralApiKey": "Получить Mistral / Codestral API-ключ",
		"codestralBaseUrl": "Базовый URL Codestral (опционально)",
		"codestralBaseUrlDesc": "Укажите альтернативный URL для модели Codestral.",
		"xaiApiKey": "xAI API-ключ",
		"getXaiApiKey": "Получить xAI API-ключ",
		"litellmApiKey": "API-ключ LiteLLM",
		"litellmBaseUrl": "Базовый URL LiteLLM",
		"awsCredentials": "AWS-учётные данные",
		"awsProfile": "Профиль AWS",
		"awsProfileName": "Имя профиля AWS",
		"awsAccessKey": "AWS Access Key",
		"awsSecretKey": "AWS Secret Key",
		"awsSessionToken": "AWS Session Token",
		"awsRegion": "Регион AWS",
		"awsCrossRegion": "Использовать кросс-региональный вывод",
		"awsBedrockVpc": {
			"useCustomVpcEndpoint": "Использовать пользовательскую конечную точку VPC",
			"vpcEndpointUrlPlaceholder": "Введите URL конечной точки VPC (опционально)",
			"examples": "Примеры:"
		},
		"enablePromptCaching": "Включить кэширование подсказок",
		"enablePromptCachingTitle": "Включить кэширование подсказок для повышения производительности и снижения затрат для поддерживаемых моделей.",
		"cacheUsageNote": "Примечание: если вы не видите использование кэша, попробуйте выбрать другую модель, а затем вернуться к нужной.",
		"vscodeLmModel": "Языковая модель",
		"vscodeLmWarning": "Внимание: это очень экспериментальная интеграция, поддержка провайдера может отличаться. Если возникает ошибка о неподдерживаемой модели — проблема на стороне провайдера.",
		"googleCloudSetup": {
			"title": "Для использования Google Cloud Vertex AI необходимо:",
			"step1": "1. Создайте аккаунт Google Cloud, включите Vertex AI API и нужные модели Claude.",
			"step2": "2. Установите Google Cloud CLI и настройте учетные данные по умолчанию.",
			"step3": "3. Или создайте сервисный аккаунт с ключом."
		},
		"googleCloudCredentials": "Учётные данные Google Cloud",
		"googleCloudKeyFile": "Путь к ключу Google Cloud",
		"googleCloudProjectId": "ID проекта Google Cloud",
		"googleCloudRegion": "Регион Google Cloud",
		"lmStudio": {
			"baseUrl": "Базовый URL (опционально)",
			"modelId": "ID модели",
			"speculativeDecoding": "Включить speculative decoding",
			"draftModelId": "ID черновой модели",
			"draftModelDesc": "Черновая модель должна быть из той же семьи моделей для корректной работы speculative decoding.",
			"selectDraftModel": "Выбрать черновую модель",
			"noModelsFound": "Черновых моделей не найдено. Проверьте, что LM Studio запущен с включённым серверным режимом.",
			"description": "LM Studio позволяет запускать модели локально на вашем компьютере. Для начала ознакомьтесь с <a>кратким руководством</a>. Также необходимо включить <b>локальный сервер</b> LM Studio для работы с этим расширением. <span>Примечание:</span> Kilo Code использует сложные подсказки и лучше всего работает с моделями Claude. Менее мощные модели могут работать некорректно."
		},
		"ollama": {
			"baseUrl": "Базовый URL (опционально)",
			"modelId": "ID модели",
			"description": "Ollama позволяет запускать модели локально на вашем компьютере. Для начала ознакомьтесь с кратким руководством.",
			"warning": "Примечание: Kilo Code использует сложные подсказки и лучше всего работает с моделями Claude. Менее мощные модели могут работать некорректно."
		},
		"unboundApiKey": "Unbound API-ключ",
		"getUnboundApiKey": "Получить Unbound API-ключ",
		"unboundRefreshModelsSuccess": "Список моделей обновлен! Теперь вы можете выбрать из последних моделей.",
		"unboundInvalidApiKey": "Недействительный API-ключ. Пожалуйста, проверьте ваш API-ключ и попробуйте снова.",
		"humanRelay": {
			"description": "API-ключ не требуется, но пользователю нужно вручную копировать и вставлять информацию в веб-чат ИИ.",
			"instructions": "Во время использования появится диалоговое окно, и текущее сообщение будет скопировано в буфер обмена автоматически. Вам нужно вставить его в веб-версию ИИ (например, ChatGPT или Claude), затем скопировать ответ ИИ обратно в диалоговое окно и нажать кнопку подтверждения."
		},
		"openRouter": {
			"providerRouting": {
				"title": "Маршрутизация провайдера OpenRouter",
				"description": "OpenRouter направляет запросы к лучшим доступным провайдерам для вашей модели. По умолчанию запросы балансируются между топовыми провайдерами для максимальной доступности. Однако вы можете выбрать конкретного провайдера для этой модели.",
				"learnMore": "Подробнее о маршрутизации провайдеров"
			}
		},
		"customModel": {
			"capabilities": "Настройте возможности и стоимость вашей пользовательской модели, совместимой с OpenAI. Будьте осторожны при указании возможностей модели, это может повлиять на работу Kilo Code.",
			"maxTokens": {
				"label": "Максимум токенов на вывод",
				"description": "Максимальное количество токенов, которые модель может сгенерировать в ответе. (Укажите -1, чтобы сервер сам определил максимум.)"
			},
			"contextWindow": {
				"label": "Размер окна контекста",
				"description": "Общее количество токенов (вход + выход), которые модель может обработать."
			},
			"imageSupport": {
				"label": "Поддержка изображений",
				"description": "Может ли эта модель обрабатывать и понимать изображения?"
			},
			"computerUse": {
				"label": "Использование компьютера",
				"description": "Может ли эта модель взаимодействовать с браузером? (например, Claude 3.7 Sonnet)."
			},
			"promptCache": {
				"label": "Кэширование подсказок",
				"description": "Может ли эта модель кэшировать подсказки?"
			},
			"pricing": {
				"input": {
					"label": "Цена за вход",
					"description": "Стоимость за миллион токенов во входном сообщении/подсказке. Влияет на стоимость отправки контекста и инструкций модели."
				},
				"output": {
					"label": "Цена за вывод",
					"description": "Стоимость за миллион токенов в ответе модели. Влияет на стоимость генерируемого контента."
				},
				"cacheReads": {
					"label": "Цена чтения из кэша",
					"description": "Стоимость за миллион токенов при чтении из кэша. Взимается при получении кэшированного ответа."
				},
				"cacheWrites": {
					"label": "Цена записи в кэш",
					"description": "Стоимость за миллион токенов при записи в кэш. Взимается при первом кэшировании подсказки."
				}
			},
			"resetDefaults": "Сбросить к значениям по умолчанию"
		},
		"rateLimitSeconds": {
			"label": "Лимит скорости",
			"description": "Минимальное время между запросами к API."
		},
		"reasoningEffort": {
			"label": "Усилия по рассуждению модели",
			"high": "Высокие",
			"medium": "Средние",
			"low": "Низкие"
		},
		"setReasoningLevel": "Включить усилие рассуждения"
	},
	"browser": {
		"enable": {
			"label": "Включить инструмент браузера",
			"description": "Если включено, Kilo Code может использовать браузер для взаимодействия с сайтами при использовании моделей, поддерживающих работу с компьютером. <0>Подробнее</0>"
		},
		"viewport": {
			"label": "Размер окна просмотра",
			"description": "Выберите размер окна для взаимодействия с браузером. Влияет на отображение и взаимодействие с сайтами.",
			"options": {
				"largeDesktop": "Большой рабочий стол (1280x800)",
				"smallDesktop": "Маленький рабочий стол (900x600)",
				"tablet": "Планшет (768x1024)",
				"mobile": "Мобильный (360x640)"
			}
		},
		"screenshotQuality": {
			"label": "Качество скриншота",
			"description": "Настройте качество WebP для скриншотов браузера. Более высокие значения дают более чёткие изображения, но увеличивают расход токенов."
		},
		"remote": {
			"label": "Использовать удалённое подключение к браузеру",
			"description": "Подключиться к Chrome с включённым удалённым дебагом (--remote-debugging-port=9222).",
			"urlPlaceholder": "Пользовательский URL (например, http://localhost:9222)",
			"testButton": "Проверить соединение",
			"testingButton": "Проверка...",
			"instructions": "Введите адрес DevTools Protocol или оставьте поле пустым для автоматического поиска локальных экземпляров Chrome. Кнопка проверки попробует пользовательский URL, если он указан, или выполнит автопоиск."
		}
	},
	"checkpoints": {
		"enable": {
			"label": "Включить автоматические контрольные точки",
			"description": "Если включено, Kilo Code будет автоматически создавать контрольные точки во время выполнения задач, что упрощает просмотр изменений или возврат к предыдущим состояниям. <0>Подробнее</0>"
		}
	},
	"notifications": {
		"sound": {
			"label": "Включить звуковые эффекты",
			"description": "Если включено, Kilo Code будет воспроизводить звуковые эффекты для уведомлений и событий.",
			"volumeLabel": "Громкость"
		},
		"tts": {
			"label": "Включить озвучивание",
			"description": "Если включено, Kilo Code будет озвучивать свои ответы с помощью преобразования текста в речь.",
			"speedLabel": "Скорость"
		}
	},
	"contextManagement": {
		"description": "Управляйте, какая информация включается в окно контекста ИИ, что влияет на расход токенов и качество ответов",
		"autoCondenseContextPercent": {
			"label": "Порог для запуска интеллектуального сжатия контекста",
			"description": "Когда контекстное окно достигает этого порога, Kilo Code автоматически его сожмёт."
		},
		"condensingApiConfiguration": {
			"label": "Конфигурация API для сжатия контекста",
			"description": "Выберите конфигурацию API для операций сжатия контекста. Оставьте невыбранным, чтобы использовать текущую активную конфигурацию.",
			"useCurrentConfig": "По умолчанию"
		},
		"customCondensingPrompt": {
			"label": "Пользовательская подсказка для сжатия контекста",
			"description": "Пользовательская системная подсказка для сжатия контекста. Оставьте пустым, чтобы использовать подсказку по умолчанию.",
			"placeholder": "Введите здесь свой пользовательский промпт для сжатия...\n\nВы можете использовать ту же структуру, что и в промпте по умолчанию:\n- Предыдущий разговор\n- Текущая работа\n- Ключевые технические концепции\n- Соответствующие файлы и код\n- Решение проблем\n- Ожидающие задачи и следующие шаги",
			"reset": "Сбросить на значение по умолчанию",
			"hint": "Пусто = использовать промпт по умолчанию"
		},
		"autoCondenseContext": {
			"name": "Автоматически запускать интеллектуальное сжатие контекста"
		},
		"openTabs": {
			"label": "Лимит контекста открытых вкладок",
			"description": "Максимальное количество открытых вкладок VSCode, включаемых в контекст. Большее значение даёт больше контекста, но увеличивает расход токенов."
		},
		"workspaceFiles": {
			"label": "Лимит контекста файлов рабочей области",
			"description": "Максимальное количество файлов, включаемых в детали текущей рабочей директории. Большее значение даёт больше контекста, но увеличивает расход токенов."
		},
		"rooignore": {
			"label": "Показывать .kilocodeignore-файлы в списках и поиске",
			"description": "Если включено, файлы, совпадающие с шаблонами в .kilocodeignore, будут отображаться в списках с символом замка. Если выключено, такие файлы полностью скрываются из списков и поиска."
		},
		"maxReadFile": {
			"label": "Порог автообрезки при чтении файла",
			"description": "Kilo Code читает столько строк, если модель не указала явно начало/конец. Если число меньше общего количества строк в файле, Kilo Code создаёт индекс определений кода по строкам. Особые случаи: -1 — Kilo Code читает весь файл (без индексации), 0 — не читает строки, а создаёт только минимальный индекс. Меньшие значения минимизируют начальный контекст, позволяя точнее читать нужные диапазоны строк. Явные запросы начала/конца не ограничиваются этим параметром.",
			"lines": "строк",
			"always_full_read": "Всегда читать весь файл"
		},
		"maxConcurrentFileReads": {
			"label": "Лимит одновременного чтения",
			"description": "Максимальное количество файлов, которые инструмент 'read_file' может обрабатывать одновременно. Более высокие значения могут ускорить чтение нескольких небольших файлов, но увеличивают использование памяти."
		}
	},
	"terminal": {
		"basic": {
			"label": "Настройки терминала: Основные",
			"description": "Основные настройки терминала"
		},
		"advanced": {
			"label": "Настройки терминала: Расширенные",
			"description": "Следующие параметры могут потребовать перезапуск терминала для применения настроек."
		},
		"outputLineLimit": {
			"label": "Лимит вывода терминала",
			"description": "Максимальное количество строк, включаемых в вывод терминала при выполнении команд. При превышении строки из середины будут удаляться для экономии токенов. <0>Подробнее</0>"
		},
		"shellIntegrationTimeout": {
			"label": "Таймаут интеграции оболочки терминала",
			"description": "Максимальное время ожидания инициализации интеграции оболочки перед выполнением команд. Для пользователей с долгим стартом shell это значение можно увеличить, если появляются ошибки \"Shell Integration Unavailable\". <0>Подробнее</0>"
		},
		"shellIntegrationDisabled": {
			"label": "Отключить интеграцию оболочки терминала",
			"description": "Включите это, если команды терминала не работают должным образом или вы видите ошибки 'Shell Integration Unavailable'. Это использует более простой метод выполнения команд, обходя некоторые расширенные функции терминала. <0>Подробнее</0>"
		},
		"commandDelay": {
			"label": "Задержка команды терминала",
			"description": "Задержка в миллисекундах после выполнения команды. Значение по умолчанию 0 полностью отключает задержку. Это может помочь захватить весь вывод в терминалах с проблемами синхронизации. Обычно реализуется установкой `PROMPT_COMMAND='sleep N'`, в Powershell добавляется `start-sleep` в конец команды. Изначально было обходом бага VSCode #237208 и может не требоваться. <0>Подробнее</0>"
		},
		"compressProgressBar": {
			"label": "Сжимать вывод прогресс-бара",
			"description": "Если включено, обрабатывает вывод терминала с возвратами каретки (\\r), имитируя отображение в реальном терминале. Промежуточные состояния прогресс-бара удаляются, остаётся только финальное, что экономит место в контексте. <0>Подробнее</0>"
		},
		"powershellCounter": {
			"label": "Включить обходчик счётчика PowerShell",
			"description": "Если включено, добавляет счётчик к командам PowerShell для корректного выполнения. Помогает при проблемах с захватом вывода в терминалах PowerShell. <0>Подробнее</0>"
		},
		"zshClearEolMark": {
			"label": "Очищать метку конца строки ZSH",
			"description": "Если включено, очищает PROMPT_EOL_MARK в zsh, чтобы избежать проблем с интерпретацией вывода, когда он заканчивается специальными символами типа '%'. <0>Подробнее</0>"
		},
		"zshOhMy": {
			"label": "Включить интеграцию Oh My Zsh",
			"description": "Если включено, устанавливает ITERM_SHELL_INTEGRATION_INSTALLED=Yes для поддержки функций интеграции Oh My Zsh. Применение этой настройки может потребовать перезапуска IDE. <0>Подробнее</0>"
		},
		"zshP10k": {
			"label": "Включить интеграцию Powerlevel10k",
			"description": "Если включено, устанавливает POWERLEVEL9K_TERM_SHELL_INTEGRATION=true для поддержки функций Powerlevel10k. <0>Подробнее</0>"
		},
		"zdotdir": {
			"label": "Включить обработку ZDOTDIR",
			"description": "Если включено, создаёт временную директорию для ZDOTDIR для корректной интеграции zsh. Это обеспечивает корректную работу интеграции VSCode с zsh, сохраняя вашу конфигурацию. <0>Подробнее</0>"
		},
		"inheritEnv": {
			"label": "Наследовать переменные среды",
			"description": "Если включено, терминал будет наследовать переменные среды от родительского процесса VSCode, такие как настройки интеграции оболочки, определённые в профиле пользователя. Напрямую переключает глобальную настройку VSCode `terminal.integrated.inheritEnv`. <0>Подробнее</0>"
		}
	},
	"advanced": {
		"diff": {
			"label": "Включить редактирование через диффы",
			"description": "Если включено, Kilo Code сможет быстрее редактировать файлы и автоматически отклонять усечённые полные записи. Лучше всего работает с последней моделью Claude 4 Sonnet.",
			"strategy": {
				"label": "Стратегия диффа",
				"options": {
					"standard": "Стандартная (один блок)",
					"multiBlock": "Экспериментально: Мультиблочный дифф",
					"unified": "Экспериментально: Унифицированный дифф"
				},
				"descriptions": {
					"standard": "Стандартная стратегия применяет изменения к одному блоку кода за раз.",
					"unified": "Унифицированная стратегия использует несколько подходов к применению диффов и выбирает лучший.",
					"multiBlock": "Мультиблочная стратегия позволяет обновлять несколько блоков кода в файле за один запрос."
				}
			},
			"matchPrecision": {
				"label": "Точность совпадения",
				"description": "Этот ползунок управляет точностью совпадения секций кода при применении диффов. Меньшие значения позволяют более гибкое совпадение, но увеличивают риск неверной замены. Используйте значения ниже 100% с осторожностью."
			}
		}
	},
	"experimental": {
		"DIFF_STRATEGY_UNIFIED": {
			"name": "Использовать экспериментальную стратегию унифицированного диффа",
			"description": "Включает экспериментальную стратегию унифицированного диффа. Может уменьшить количество повторных попыток из-за ошибок модели, но может привести к неожиданному поведению или неверным правкам. Включайте только если готовы внимательно проверять все изменения."
		},
		"SEARCH_AND_REPLACE": {
			"name": "Использовать экспериментальный инструмент поиска и замены",
			"description": "Включает экспериментальный инструмент поиска и замены, позволяя Kilo Code заменять несколько вхождений за один запрос."
		},
		"INSERT_BLOCK": {
			"name": "Использовать экспериментальный инструмент вставки контента",
			"description": "Включает экспериментальный инструмент вставки контента, позволяя Kilo Code вставлять контент по номеру строки без создания диффа."
		},
		"POWER_STEERING": {
			"name": "Использовать экспериментальный режим \"power steering\"",
			"description": "Если включено, Kilo Code будет чаще напоминать модели детали текущего режима. Это приведёт к более строгому следованию ролям и инструкциям, но увеличит расход токенов."
		},
		"AUTOCOMPLETE": {
			"name": "Использовать экспериментальную функцию \"автодополнения\"",
			"description": "Если включено, Kilo Code будет предоставлять встроенные предложения кода по мере ввода."
		},
		"MULTI_SEARCH_AND_REPLACE": {
			"name": "Использовать экспериментальный мультиблочный инструмент диффа",
			"description": "Если включено, Kilo Code будет использовать мультиблочный инструмент диффа, пытаясь обновить несколько блоков кода за один запрос."
		},
		"CONCURRENT_FILE_READS": {
			"name": "Включить одновременное чтение файлов",
<<<<<<< HEAD
			"description": "При включении Kilo Code может читать несколько файлов в одном запросе (до 15 файлов). При отключении Kilo Code должен читать файлы по одному. Отключение может помочь при работе с менее производительными моделями или когда вы хотите больше контроля над доступом к файлам."
=======
			"description": "При включении Roo может читать несколько файлов в одном запросе. При отключении Roo должен читать файлы по одному. Отключение может помочь при работе с менее производительными моделями или когда вы хотите больше контроля над доступом к файлам."
		},
		"DISABLE_COMPLETION_COMMAND": {
			"name": "Отключить выполнение команд в attempt_completion",
			"description": "Если включено, инструмент attempt_completion не будет выполнять команды. Это экспериментальная функция для подготовки к будущему прекращению поддержки выполнения команд при завершении задачи."
>>>>>>> 04a66f92
		}
	},
	"promptCaching": {
		"label": "Отключить кэширование промптов",
		"description": "Если отмечено, Kilo Code не будет использовать кэширование промптов для этой модели."
	},
	"temperature": {
		"useCustom": "Использовать пользовательскую температуру",
		"description": "Управляет случайностью ответов модели.",
		"rangeDescription": "Более высокие значения делают ответы более случайными, низкие — более детерминированными."
	},
	"modelInfo": {
		"supportsImages": "Поддерживает изображения",
		"noImages": "Не поддерживает изображения",
		"supportsComputerUse": "Поддерживает использование компьютера",
		"noComputerUse": "Не поддерживает использование компьютера",
		"supportsPromptCache": "Поддерживает кэширование подсказок",
		"noPromptCache": "Не поддерживает кэширование подсказок",
		"maxOutput": "Максимум вывода",
		"inputPrice": "Цена за вход",
		"outputPrice": "Цена за вывод",
		"cacheReadsPrice": "Цена чтения из кэша",
		"cacheWritesPrice": "Цена записи в кэш",
		"enableStreaming": "Включить потоковую передачу",
		"enableR1Format": "Включить параметры модели R1",
		"enableR1FormatTips": "Необходимо включить при использовании моделей R1 (например, QWQ), чтобы избежать ошибок 400",
		"useAzure": "Использовать Azure",
		"azureApiVersion": "Установить версию API Azure",
		"gemini": {
			"freeRequests": "* Бесплатно до {{count}} запросов в минуту. Далее тарификация зависит от размера подсказки.",
			"pricingDetails": "Подробнее о ценах.",
			"billingEstimate": "* Счёт — приблизительный, точная стоимость зависит от размера подсказки."
		}
	},
	"modelPicker": {
		"automaticFetch": "Расширение автоматически получает актуальный список моделей на <serviceLink>{{serviceName}}</serviceLink>. Если не уверены, что выбрать, Kilo Code лучше всего работает с <defaultModelLink>{{defaultModelId}}</defaultModelLink>. Также попробуйте поискать \"free\" для бесплатных вариантов.",
		"label": "Модель",
		"searchPlaceholder": "Поиск",
		"noMatchFound": "Совпадений не найдено",
		"useCustomModel": "Использовать пользовательскую: {{modelId}}"
	},
	"footer": {
		"feedback": "Если у вас есть вопросы или предложения, откройте issue на <githubLink>github.com/Kilo-Org/kilocode</githubLink> или присоединяйтесь к <redditLink>reddit.com/r/kilocode</redditLink> или <discordLink>kilocode.ai/discord</discordLink>",
		"support": "По финансовым вопросам обращайтесь в службу поддержки по адресу <supportLink>hi@kilocode.ai</supportLink>",
		"telemetry": {
			"label": "Разрешить анонимную отправку ошибок и статистики использования",
			"description": "Помогите улучшить Kilo Code, отправляя анонимные данные об ошибках и использовании. Код, подсказки и личная информация не отправляются. Подробнее — в политике конфиденциальности."
		},
		"settings": {
			"import": "Импорт",
			"export": "Экспорт",
			"reset": "Сбросить"
		}
	},
	"thinkingBudget": {
		"maxTokens": "Максимум токенов",
		"maxThinkingTokens": "Максимум токенов на размышления"
	},
	"validation": {
		"apiKey": "Вы должны указать действительный API-ключ.",
		"awsRegion": "Вы должны выбрать регион для использования с Amazon Bedrock.",
		"googleCloud": "Вы должны указать действительный Project ID и регион Google Cloud.",
		"modelId": "Вы должны указать действительный ID модели.",
		"modelSelector": "Вы должны указать действительный селектор модели.",
		"openAi": "Вы должны указать действительный базовый URL, API-ключ и ID модели.",
		"arn": {
			"invalidFormat": "Неверный формат ARN. Проверьте требования к формату.",
			"regionMismatch": "Внимание: регион в вашем ARN ({{arnRegion}}) не совпадает с выбранным регионом ({{region}}). Это может вызвать проблемы с доступом. Провайдер будет использовать регион из ARN."
		},
		"modelAvailability": "ID модели ({{modelId}}), который вы указали, недоступен. Пожалуйста, выберите другую модель.",
		"providerNotAllowed": "Провайдер '{{provider}}' не разрешен вашей организацией",
		"modelNotAllowed": "Модель '{{model}}' не разрешена для провайдера '{{provider}}' вашей организацией",
		"profileInvalid": "Этот профиль содержит провайдера или модель, которые не разрешены вашей организацией"
	},
	"placeholders": {
		"apiKey": "Введите API-ключ...",
		"profileName": "Введите имя профиля",
		"accessKey": "Введите Access Key...",
		"secretKey": "Введите Secret Key...",
		"sessionToken": "Введите Session Token...",
		"credentialsJson": "Введите Credentials JSON...",
		"keyFilePath": "Введите путь к ключу...",
		"projectId": "Введите Project ID...",
		"customArn": "Введите ARN (например, arn:aws:bedrock:us-east-1:123456789012:foundation-model/my-model)",
		"baseUrl": "Введите базовый URL...",
		"modelId": {
			"lmStudio": "например, meta-llama-3.1-8b-instruct",
			"lmStudioDraft": "например, lmstudio-community/llama-3.2-1b-instruct",
			"ollama": "например, llama3.1"
		},
		"numbers": {
			"maxTokens": "например, 4096",
			"contextWindow": "например, 128000",
			"inputPrice": "например, 0.0001",
			"outputPrice": "например, 0.0002",
			"cacheWritePrice": "например, 0.00005"
		}
	},
	"defaults": {
		"ollamaUrl": "По умолчанию: http://localhost:11434",
		"lmStudioUrl": "По умолчанию: http://localhost:1234",
		"geminiUrl": "По умолчанию: https://generativelanguage.googleapis.com"
	},
	"labels": {
		"customArn": "Пользовательский ARN",
		"useCustomArn": "Использовать пользовательский ARN..."
	}
}<|MERGE_RESOLUTION|>--- conflicted
+++ resolved
@@ -499,15 +499,11 @@
 		},
 		"CONCURRENT_FILE_READS": {
 			"name": "Включить одновременное чтение файлов",
-<<<<<<< HEAD
-			"description": "При включении Kilo Code может читать несколько файлов в одном запросе (до 15 файлов). При отключении Kilo Code должен читать файлы по одному. Отключение может помочь при работе с менее производительными моделями или когда вы хотите больше контроля над доступом к файлам."
-=======
-			"description": "При включении Roo может читать несколько файлов в одном запросе. При отключении Roo должен читать файлы по одному. Отключение может помочь при работе с менее производительными моделями или когда вы хотите больше контроля над доступом к файлам."
+			"description": "При включении Kilo Code может читать несколько файлов в одном запросе. При отключении Kilo Code должен читать файлы по одному. Отключение может помочь при работе с менее производительными моделями или когда вы хотите больше контроля над доступом к файлам."
 		},
 		"DISABLE_COMPLETION_COMMAND": {
 			"name": "Отключить выполнение команд в attempt_completion",
 			"description": "Если включено, инструмент attempt_completion не будет выполнять команды. Это экспериментальная функция для подготовки к будущему прекращению поддержки выполнения команд при завершении задачи."
->>>>>>> 04a66f92
 		}
 	},
 	"promptCaching": {
