--- conflicted
+++ resolved
@@ -6,14 +6,9 @@
 		"createNewMode": "Crear nuevo modo",
 		"editModesConfig": "Editar configuración de modos",
 		"editGlobalModes": "Editar modos globales",
-<<<<<<< HEAD
 		"editProjectModes": "Editar modos del proyecto (.kilocodemodes)",
-		"createModeHelpText": "¡Haz clic en + para crear un nuevo modo personalizado, o simplemente pídele a Kilo Code en el chat que te cree uno!"
-=======
-		"editProjectModes": "Editar modos del proyecto (.roomodes)",
-		"createModeHelpText": "¡Haz clic en + para crear un nuevo modo personalizado, o simplemente pídele a Roo en el chat que te cree uno!",
+		"createModeHelpText": "¡Haz clic en + para crear un nuevo modo personalizado, o simplemente pídele a Kilo Code en el chat que te cree uno!",
 		"selectMode": "Buscar modos"
->>>>>>> 2caf974e
 	},
 	"apiConfiguration": {
 		"title": "Configuración de API",
