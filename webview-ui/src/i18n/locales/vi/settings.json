--- conflicted
+++ resolved
@@ -30,13 +30,7 @@
 		"terminal": "Terminal",
 		"experimental": "Thử nghiệm",
 		"language": "Ngôn ngữ",
-<<<<<<< HEAD
-		"about": "Về Kilo Code",
-		"interface": "Giao diện",
-		"mcp": "Máy chủ MCP"
-=======
 		"about": "Giới thiệu"
->>>>>>> 2caf974e
 	},
 	"autoApprove": {
 		"description": "Cho phép Kilo Code tự động thực hiện các hoạt động mà không cần phê duyệt. Chỉ bật những cài đặt này nếu bạn hoàn toàn tin tưởng AI và hiểu rõ các rủi ro bảo mật liên quan.",
@@ -428,13 +422,8 @@
 		}
 	},
 	"promptCaching": {
-<<<<<<< HEAD
-		"label": "Bật bộ nhớ đệm prompt",
-		"description": "Khi được bật, Kilo Code sẽ sử dụng mô hình này với bộ nhớ đệm prompt được bật để giảm chi phí."
-=======
 		"label": "Tắt bộ nhớ đệm prompt",
-		"description": "Khi được chọn, Roo sẽ không sử dụng bộ nhớ đệm prompt cho mô hình này."
->>>>>>> 2caf974e
+		"description": "Khi được chọn, Kilo Code sẽ không sử dụng bộ nhớ đệm prompt cho mô hình này."
 	},
 	"temperature": {
 		"useCustom": "Sử dụng nhiệt độ tùy chỉnh",
