--- conflicted
+++ resolved
@@ -6,14 +6,9 @@
 		"createNewMode": "Neuen Modus erstellen",
 		"editModesConfig": "Moduskonfiguration bearbeiten",
 		"editGlobalModes": "Globale Modi bearbeiten",
-<<<<<<< HEAD
 		"editProjectModes": "Projektmodi bearbeiten (.kilocodemodes)",
-		"createModeHelpText": "Klicke auf +, um einen neuen benutzerdefinierten Modus zu erstellen, oder bitte Kilo Code einfach im Chat, einen für dich zu erstellen!"
-=======
-		"editProjectModes": "Projektmodi bearbeiten (.roomodes)",
-		"createModeHelpText": "Klicke auf +, um einen neuen benutzerdefinierten Modus zu erstellen, oder bitte Roo einfach im Chat, einen für dich zu erstellen!",
+		"createModeHelpText": "Klicke auf +, um einen neuen benutzerdefinierten Modus zu erstellen, oder bitte Kilo Code einfach im Chat, einen für dich zu erstellen!",
 		"selectMode": "Modi suchen"
->>>>>>> 2caf974e
 	},
 	"apiConfiguration": {
 		"title": "API-Konfiguration",
