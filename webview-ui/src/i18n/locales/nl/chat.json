{
	"greeting": "Welkom bij Kilo Code",
	"task": {
		"title": "Taak",
		"seeMore": "Meer weergeven",
		"seeLess": "Minder weergeven",
		"tokens": "Tokens:",
		"cache": "Cache:",
		"apiCost": "API-kosten:",
		"contextWindow": "Contextlengte:",
		"closeAndStart": "Taak sluiten en een nieuwe starten",
		"export": "Taakgeschiedenis exporteren",
		"delete": "Taak verwijderen (Shift + Klik om bevestiging over te slaan)",
		"condenseContext": "Context intelligent samenvatten"
	},
	"history": {
		"title": "Geschiedenis"
	},
	"unpin": "Losmaken",
	"pin": "Vastmaken",
	"retry": {
		"title": "Opnieuw proberen",
		"tooltip": "Probeer de bewerking opnieuw"
	},
	"startNewTask": {
		"title": "Nieuwe taak starten",
		"tooltip": "Begin een nieuwe taak"
	},
	"reportBug": {
		"title": "Bug rapporteren"
	},
	"proceedAnyways": {
		"title": "Toch doorgaan",
		"tooltip": "Ga door terwijl het commando wordt uitgevoerd"
	},
	"save": {
		"title": "Opslaan",
		"tooltip": "Bestandswijzigingen opslaan"
	},
	"tokenProgress": {
		"availableSpace": "Beschikbare ruimte: {{amount}} tokens",
		"tokensUsed": "Gebruikte tokens: {{used}} van {{total}}",
		"reservedForResponse": "Gereserveerd voor modelantwoord: {{amount}} tokens"
	},
	"reject": {
		"title": "Weigeren",
		"tooltip": "Deze actie weigeren"
	},
	"completeSubtaskAndReturn": "Subtaak voltooien en terugkeren",
	"approve": {
		"title": "Goedkeuren",
		"tooltip": "Deze actie goedkeuren"
	},
	"runCommand": {
		"title": "Commando uitvoeren",
		"tooltip": "Voer dit commando uit"
	},
	"proceedWhileRunning": {
		"title": "Doorgaan tijdens uitvoeren",
		"tooltip": "Ga door ondanks waarschuwingen"
	},
	"killCommand": {
		"title": "Commando stoppen",
		"tooltip": "Huidig commando stoppen"
	},
	"resumeTask": {
		"title": "Taak hervatten",
		"tooltip": "Ga door met de huidige taak"
	},
	"terminate": {
		"title": "Beëindigen",
		"tooltip": "Beëindig de huidige taak"
	},
	"cancel": {
		"title": "Annuleren",
		"tooltip": "Annuleer de huidige bewerking"
	},
	"scrollToBottom": "Scroll naar onderaan de chat",
	"about": "Genereer, refactor en debug code met AI-assistentie. Bekijk onze <DocsLink>documentatie</DocsLink> voor meer informatie.",
	"onboarding": "Je takenlijst in deze werkruimte is leeg.",
	"rooTips": {
		"boomerangTasks": {
			"title": "Boomerang-taken",
			"description": "Splits taken op in kleinere, beheersbare delen"
		},
		"stickyModels": {
			"title": "Vastgezette modellen",
			"description": "Elke modus onthoudt je laatst gebruikte model"
		},
		"tools": {
			"title": "Tools",
			"description": "Laat de AI problemen oplossen door te browsen, commando's uit te voeren en meer"
		},
		"customizableModes": {
			"title": "Aanpasbare modi",
			"description": "Gespecialiseerde persona's met hun eigen gedrag en toegewezen modellen"
		}
	},
	"selectMode": "Selecteer modus voor interactie",
	"selectApiConfig": "Selecteer API-configuratie",
	"enhancePrompt": "Prompt verbeteren met extra context",
	"enhancePromptDescription": "De knop 'Prompt verbeteren' helpt je prompt te verbeteren door extra context, verduidelijking of herformulering te bieden. Probeer hier een prompt te typen en klik opnieuw op de knop om te zien hoe het werkt.",
	"addImages": "Afbeeldingen toevoegen aan bericht",
	"sendMessage": "Bericht verzenden",
	"typeMessage": "Typ een bericht...",
	"typeTask": "Typ hier je taak...",
	"addContext": "@ om context toe te voegen, / om van modus te wisselen",
	"dragFiles": "houd shift ingedrukt om bestanden te slepen",
	"dragFilesImages": "houd shift ingedrukt om bestanden/afbeeldingen te slepen",
	"errorReadingFile": "Fout bij het lezen van bestand:",
	"noValidImages": "Er zijn geen geldige afbeeldingen verwerkt",
	"separator": "Scheidingsteken",
	"edit": "Bewerken...",
	"forNextMode": "voor volgende modus",
	"apiRequest": {
		"title": "API-verzoek",
		"failed": "API-verzoek mislukt",
		"streaming": "API-verzoek...",
		"cancelled": "API-verzoek geannuleerd",
		"streamingFailed": "API-streaming mislukt"
	},
	"checkpoint": {
		"initial": "Initiële checkpoint",
		"regular": "Checkpoint",
		"initializingWarning": "Checkpoint wordt nog steeds geïnitialiseerd... Als dit te lang duurt, kun je checkpoints uitschakelen in de <settingsLink>instellingen</settingsLink> en je taak opnieuw starten.",
		"menu": {
			"viewDiff": "Bekijk verschil",
			"restore": "Herstel checkpoint",
			"restoreFiles": "Bestanden herstellen",
			"restoreFilesDescription": "Herstelt de bestanden van je project naar een momentopname die op dit punt is gemaakt.",
			"restoreFilesAndTask": "Bestanden & taak herstellen",
			"confirm": "Bevestigen",
			"cancel": "Annuleren",
			"cannotUndo": "Deze actie kan niet ongedaan worden gemaakt.",
			"restoreFilesAndTaskDescription": "Herstelt de bestanden van je project naar een momentopname die op dit punt is gemaakt en verwijdert alle berichten na dit punt."
		},
		"current": "Huidig"
	},
	"instructions": {
		"wantsToFetch": "Kilo Code wil gedetailleerde instructies ophalen om te helpen met de huidige taak"
	},
	"fileOperations": {
<<<<<<< HEAD
		"wantsToRead": "Kilo Code wil dit bestand lezen:",
		"wantsToReadOutsideWorkspace": "Kilo Code wil dit bestand buiten de werkruimte lezen:",
		"didRead": "Kilo Code heeft dit bestand gelezen:",
		"wantsToEdit": "Kilo Code wil dit bestand bewerken:",
		"wantsToEditOutsideWorkspace": "Kilo Code wil dit bestand buiten de werkruimte bewerken:",
		"wantsToCreate": "Kilo Code wil een nieuw bestand aanmaken:",
		"wantsToSearchReplace": "Kilo Code wil zoeken en vervangen in dit bestand:",
		"didSearchReplace": "Kilo Code heeft zoeken en vervangen uitgevoerd op dit bestand:",
		"wantsToInsert": "Kilo Code wil inhoud invoegen in dit bestand:",
		"wantsToInsertWithLineNumber": "Kilo Code wil inhoud invoegen in dit bestand op regel {{lineNumber}}:",
		"wantsToInsertAtEnd": "Kilo Code wil inhoud toevoegen aan het einde van dit bestand:"
=======
		"wantsToRead": "Roo wil dit bestand lezen:",
		"wantsToReadOutsideWorkspace": "Roo wil dit bestand buiten de werkruimte lezen:",
		"didRead": "Roo heeft dit bestand gelezen:",
		"wantsToEdit": "Roo wil dit bestand bewerken:",
		"wantsToEditOutsideWorkspace": "Roo wil dit bestand buiten de werkruimte bewerken:",
		"wantsToCreate": "Roo wil een nieuw bestand aanmaken:",
		"wantsToSearchReplace": "Roo wil zoeken en vervangen in dit bestand:",
		"didSearchReplace": "Roo heeft zoeken en vervangen uitgevoerd op dit bestand:",
		"wantsToInsert": "Roo wil inhoud invoegen in dit bestand:",
		"wantsToInsertWithLineNumber": "Roo wil inhoud invoegen in dit bestand op regel {{lineNumber}}:",
		"wantsToInsertAtEnd": "Roo wil inhoud toevoegen aan het einde van dit bestand:",
		"wantsToReadAndXMore": "Roo wil dit bestand en nog {{count}} andere lezen:",
		"wantsToReadMultiple": "Roo wil meerdere bestanden lezen:"
>>>>>>> 69f72002
	},
	"directoryOperations": {
		"wantsToViewTopLevel": "Kilo Code wil de bovenliggende bestanden in deze map bekijken:",
		"didViewTopLevel": "Kilo Code heeft de bovenliggende bestanden in deze map bekeken:",
		"wantsToViewRecursive": "Kilo Code wil alle bestanden in deze map recursief bekijken:",
		"didViewRecursive": "Kilo Code heeft alle bestanden in deze map recursief bekeken:",
		"wantsToViewDefinitions": "Kilo Code wil broncode-definitienamen bekijken die in deze map worden gebruikt:",
		"didViewDefinitions": "Kilo Code heeft broncode-definitienamen bekeken die in deze map worden gebruikt:",
		"wantsToSearch": "Kilo Code wil deze map doorzoeken op <code>{{regex}}</code>:",
		"didSearch": "Kilo Code heeft deze map doorzocht op <code>{{regex}}</code>:"
	},
	"commandOutput": "Commando-uitvoer",
	"response": "Antwoord",
	"arguments": "Argumenten",
	"mcp": {
		"wantsToUseTool": "Kilo Code wil een tool gebruiken op de {{serverName}} MCP-server:",
		"wantsToAccessResource": "Kilo Code wil een bron benaderen op de {{serverName}} MCP-server:"
	},
	"modes": {
		"wantsToSwitch": "Kilo Code wil overschakelen naar {{mode}} modus",
		"wantsToSwitchWithReason": "Kilo Code wil overschakelen naar {{mode}} modus omdat: {{reason}}",
		"didSwitch": "Kilo Code is overgeschakeld naar {{mode}} modus",
		"didSwitchWithReason": "Kilo Code is overgeschakeld naar {{mode}} modus omdat: {{reason}}"
	},
	"subtasks": {
		"wantsToCreate": "Kilo Code wil een nieuwe subtaak aanmaken in {{mode}} modus:",
		"wantsToFinish": "Kilo Code wil deze subtaak voltooien",
		"newTaskContent": "Subtaak-instructies",
		"completionContent": "Subtaak voltooid",
		"resultContent": "Subtaakresultaten",
		"defaultResult": "Ga verder met de volgende taak.",
		"completionInstructions": "Subtaak voltooid! Je kunt de resultaten bekijken en eventuele correcties of volgende stappen voorstellen. Als alles goed is, bevestig dan om het resultaat terug te sturen naar de hoofdtaak."
	},
	"questions": {
		"hasQuestion": "Kilo Code heeft een vraag:"
	},
	"taskCompleted": "Taak voltooid",
	"error": "Fout",
	"diffError": {
		"title": "Bewerking mislukt"
	},
	"troubleMessage": "Kilo Code ondervindt problemen...",
	"powershell": {
		"issues": "Het lijkt erop dat je problemen hebt met Windows PowerShell, zie deze"
	},
	"autoApprove": {
		"title": "Automatisch goedkeuren:",
		"none": "Geen",
		"description": "Met automatisch goedkeuren kan Kilo Code acties uitvoeren zonder om toestemming te vragen. Schakel dit alleen in voor acties die je volledig vertrouwt. Meer gedetailleerde configuratie beschikbaar in de <settingsLink>Instellingen</settingsLink>."
	},
	"announcement": {
		"title": "🎉 Roo Code {{version}} uitgebracht",
		"description": "Roo Code {{version}} brengt krachtige nieuwe functies en verbeteringen op basis van jouw feedback.",
		"feature1": "<bold>Intelligente Contextcompressie Standaard Ingeschakeld</bold>: Contextcompressie is nu standaard ingeschakeld met configureerbare instellingen voor wanneer automatische compressie plaatsvindt",
		"feature2": "<bold>Handmatige Compressieknop</bold>: Nieuwe knop in de taakheader stelt je in staat om op elk moment handmatig contextcompressie te activeren",
		"feature3": "<bold>Verbeterde Compressie-instellingen</bold>: Stel bij wanneer en hoe automatische compressie plaatsvindt via de <contextSettingsLink>Contextinstellingen</contextSettingsLink>",
		"hideButton": "Aankondiging verbergen",
		"detailsDiscussLinks": "Meer details en discussie in <discordLink>Discord</discordLink> en <redditLink>Reddit</redditLink> 🚀",
		"whatsNew": "Wat is er nieuw"
	},
	"reasoning": {
		"thinking": "Denkt na",
		"seconds": "{{count}}s"
	},
	"contextCondense": {
		"title": "Context samengevat",
		"condensing": "Context aan het samenvatten...",
		"errorHeader": "Context samenvatten mislukt",
		"tokens": "tokens"
	},
	"followUpSuggest": {
		"copyToInput": "Kopiëren naar invoer (zelfde als shift + klik)"
	},
	"browser": {
		"rooWantsToUse": "Kilo Code wil de browser gebruiken:",
		"consoleLogs": "Console-logboeken",
		"noNewLogs": "(Geen nieuwe logboeken)",
		"screenshot": "Browserschermopname",
		"cursor": "cursor",
		"navigation": {
			"step": "Stap {{current}} van {{total}}",
			"previous": "Vorige",
			"next": "Volgende"
		},
		"sessionStarted": "Browsersessie gestart",
		"actions": {
			"title": "Browse-actie: ",
			"launch": "Browser starten op {{url}}",
			"click": "Klik ({{coordinate}})",
			"type": "Typ \"{{text}}\"",
			"scrollDown": "Scroll naar beneden",
			"scrollUp": "Scroll naar boven",
			"close": "Browser sluiten"
		}
	},
	"codeblock": {
		"tooltips": {
			"expand": "Codeblok uitvouwen",
			"collapse": "Codeblok samenvouwen",
			"enable_wrap": "Regelafbreking inschakelen",
			"disable_wrap": "Regelafbreking uitschakelen",
			"copy_code": "Code kopiëren"
		}
	},
	"systemPromptWarning": "WAARSCHUWING: Aangepaste systeemprompt actief. Dit kan de functionaliteit ernstig verstoren en onvoorspelbaar gedrag veroorzaken.",
	"profileViolationWarning": "Het huidige profiel schendt de instellingen van uw organisatie",
	"shellIntegration": {
		"title": "Waarschuwing commando-uitvoering",
		"description": "Je commando wordt uitgevoerd zonder VSCode-terminal shell-integratie. Om deze waarschuwing te onderdrukken kun je shell-integratie uitschakelen in het gedeelte <strong>Terminal</strong> van de <settingsLink>Kilo Code-instellingen</settingsLink> of de VSCode-terminalintegratie oplossen via de onderstaande link.",
		"troubleshooting": "Klik hier voor shell-integratie documentatie."
	},
	"ask": {
		"autoApprovedRequestLimitReached": {
			"title": "Limiet voor automatisch goedgekeurde verzoeken bereikt",
			"description": "Kilo Code heeft de automatisch goedgekeurde limiet van {{count}} API-verzoek(en) bereikt. Wil je de teller resetten en doorgaan met de taak?",
			"button": "Resetten en doorgaan"
		}
	},
	"codebaseSearch": {
		"wantsToSearch": "Kilo Code wil de codebase doorzoeken op <code>{{query}}</code>:",
		"wantsToSearchWithPath": "Kilo Code wil de codebase doorzoeken op <code>{{query}}</code> in <code>{{path}}</code>:",
		"didSearch": "{{count}} resultaat/resultaten gevonden voor <code>{{query}}</code>:"
	},
	"read-batch": {
		"approve": {
			"title": "Alles goedkeuren"
		},
		"deny": {
			"title": "Alles weigeren"
		}
	}
}<|MERGE_RESOLUTION|>--- conflicted
+++ resolved
@@ -140,7 +140,6 @@
 		"wantsToFetch": "Kilo Code wil gedetailleerde instructies ophalen om te helpen met de huidige taak"
 	},
 	"fileOperations": {
-<<<<<<< HEAD
 		"wantsToRead": "Kilo Code wil dit bestand lezen:",
 		"wantsToReadOutsideWorkspace": "Kilo Code wil dit bestand buiten de werkruimte lezen:",
 		"didRead": "Kilo Code heeft dit bestand gelezen:",
@@ -151,22 +150,9 @@
 		"didSearchReplace": "Kilo Code heeft zoeken en vervangen uitgevoerd op dit bestand:",
 		"wantsToInsert": "Kilo Code wil inhoud invoegen in dit bestand:",
 		"wantsToInsertWithLineNumber": "Kilo Code wil inhoud invoegen in dit bestand op regel {{lineNumber}}:",
-		"wantsToInsertAtEnd": "Kilo Code wil inhoud toevoegen aan het einde van dit bestand:"
-=======
-		"wantsToRead": "Roo wil dit bestand lezen:",
-		"wantsToReadOutsideWorkspace": "Roo wil dit bestand buiten de werkruimte lezen:",
-		"didRead": "Roo heeft dit bestand gelezen:",
-		"wantsToEdit": "Roo wil dit bestand bewerken:",
-		"wantsToEditOutsideWorkspace": "Roo wil dit bestand buiten de werkruimte bewerken:",
-		"wantsToCreate": "Roo wil een nieuw bestand aanmaken:",
-		"wantsToSearchReplace": "Roo wil zoeken en vervangen in dit bestand:",
-		"didSearchReplace": "Roo heeft zoeken en vervangen uitgevoerd op dit bestand:",
-		"wantsToInsert": "Roo wil inhoud invoegen in dit bestand:",
-		"wantsToInsertWithLineNumber": "Roo wil inhoud invoegen in dit bestand op regel {{lineNumber}}:",
-		"wantsToInsertAtEnd": "Roo wil inhoud toevoegen aan het einde van dit bestand:",
-		"wantsToReadAndXMore": "Roo wil dit bestand en nog {{count}} andere lezen:",
-		"wantsToReadMultiple": "Roo wil meerdere bestanden lezen:"
->>>>>>> 69f72002
+		"wantsToInsertAtEnd": "Kilo Code wil inhoud toevoegen aan het einde van dit bestand:",
+		"wantsToReadAndXMore": "Kilo Code wil dit bestand en nog {{count}} andere lezen:",
+		"wantsToReadMultiple": "Kilo Code wil meerdere bestanden lezen:"
 	},
 	"directoryOperations": {
 		"wantsToViewTopLevel": "Kilo Code wil de bovenliggende bestanden in deze map bekijken:",
