--- conflicted
+++ resolved
@@ -34,7 +34,7 @@
 		"about": "Over Kilo Code"
 	},
 	"prompts": {
-		"description": "Configureer ondersteuningsprompts die worden gebruikt voor snelle acties zoals het verbeteren van prompts, het uitleggen van code en het oplossen van problemen. Deze prompts helpen Roo om betere ondersteuning te bieden voor veelvoorkomende ontwikkelingstaken."
+		"description": "Configureer ondersteuningsprompts die worden gebruikt voor snelle acties zoals het verbeteren van prompts, het uitleggen van code en het oplossen van problemen. Deze prompts helpen Kilo Code om betere ondersteuning te bieden voor veelvoorkomende ontwikkelingstaken."
 	},
 	"codeIndex": {
 		"title": "Codebase indexering",
@@ -349,7 +349,7 @@
 		"description": "Bepaal welke informatie wordt opgenomen in het contextvenster van de AI, wat invloed heeft op tokengebruik en antwoordkwaliteit",
 		"autoCondenseContextPercent": {
 			"label": "Drempelwaarde om intelligente contextcompressie te activeren",
-			"description": "Wanneer het contextvenster deze drempelwaarde bereikt, zal Roo het automatisch comprimeren."
+			"description": "Wanneer het contextvenster deze drempelwaarde bereikt, zal Kilo Code het automatisch comprimeren."
 		},
 		"condensingApiConfiguration": {
 			"label": "API-configuratie voor contextcondensatie",
@@ -467,29 +467,6 @@
 		}
 	},
 	"experimental": {
-<<<<<<< HEAD
-		"condensingApiConfiguration": {
-			"label": "API Configuration for Context Condensing",
-			"description": "Select which API configuration to use for context condensing operations. Leave unselected to use the current active configuration.",
-			"useCurrentConfig": "Default"
-		},
-		"customCondensingPrompt": {
-			"label": "Aangepaste contextcondensatieprompt",
-			"description": "Aangepaste systeemprompt voor contextcondensatie. Laat leeg om de standaardprompt te gebruiken.",
-			"placeholder": "Enter your custom condensing prompt here...\n\nYou can use the same structure as the default prompt:\n- Previous Conversation\n- Current Work\n- Key Technical Concepts\n- Relevant Files and Code\n- Problem Solving\n- Pending Tasks and Next Steps",
-			"reset": "Reset to Default",
-			"hint": "Empty = use default prompt"
-		},
-		"autoCondenseContextPercent": {
-			"label": "Drempelwaarde om intelligente contextcompressie te activeren",
-			"description": "Wanneer het contextvenster deze drempelwaarde bereikt, zal Kilo Code het automatisch comprimeren."
-		},
-		"AUTO_CONDENSE_CONTEXT": {
-			"name": "Automatisch intelligente contextcompressie activeren",
-			"description": "Intelligente contextcompressie gebruikt een LLM-aanroep om eerdere gesprekken samen te vatten wanneer het contextvenster van de taak een vooraf ingestelde drempelwaarde bereikt, in plaats van oude berichten te verwijderen wanneer de context vol is."
-		},
-=======
->>>>>>> 69f72002
 		"DIFF_STRATEGY_UNIFIED": {
 			"name": "Experimentele unified diff-strategie gebruiken",
 			"description": "Schakel de experimentele unified diff-strategie in. Deze strategie kan het aantal herhalingen door model fouten verminderen, maar kan onverwacht gedrag of onjuiste bewerkingen veroorzaken. Alleen inschakelen als je de risico's begrijpt en wijzigingen zorgvuldig wilt controleren."
@@ -512,15 +489,11 @@
 		},
 		"MULTI_SEARCH_AND_REPLACE": {
 			"name": "Experimentele multi-block diff-tool gebruiken",
-<<<<<<< HEAD
 			"description": "Indien ingeschakeld, gebruikt Kilo Code de multi-block diff-tool. Hiermee wordt geprobeerd meerdere codeblokken in het bestand in één verzoek bij te werken."
-=======
-			"description": "Indien ingeschakeld, gebruikt Roo de multi-block diff-tool. Hiermee wordt geprobeerd meerdere codeblokken in het bestand in één verzoek bij te werken."
 		},
 		"CONCURRENT_FILE_READS": {
 			"name": "Gelijktijdig lezen van bestanden inschakelen",
-			"description": "Wanneer ingeschakeld, kan Roo meerdere bestanden in één verzoek lezen (tot 15 bestanden). Wanneer uitgeschakeld, moet Roo bestanden één voor één lezen. Uitschakelen kan helpen bij het werken met minder capabele modellen of wanneer u meer controle over bestandstoegang wilt."
->>>>>>> 69f72002
+			"description": "Wanneer ingeschakeld, kan Kilo Code meerdere bestanden in één verzoek lezen (tot 15 bestanden). Wanneer uitgeschakeld, moet Kilo Code bestanden één voor één lezen. Uitschakelen kan helpen bij het werken met minder capabele modellen of wanneer u meer controle over bestandstoegang wilt."
 		}
 	},
 	"promptCaching": {
