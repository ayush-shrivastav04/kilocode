{
	"common": {
		"save": "Opslaan",
		"done": "Gereed",
		"cancel": "Annuleren",
		"reset": "Resetten",
		"select": "Selecteren",
		"add": "Header toevoegen",
		"remove": "Verwijderen"
	},
	"header": {
		"title": "Instellingen",
		"saveButtonTooltip": "Wijzigingen opslaan",
		"nothingChangedTooltip": "Niets gewijzigd",
		"doneButtonTooltip": "Niet-opgeslagen wijzigingen negeren en instellingen sluiten"
	},
	"unsavedChangesDialog": {
		"title": "Niet-opgeslagen wijzigingen",
		"description": "Wil je de wijzigingen negeren en doorgaan?",
		"cancelButton": "Annuleren",
		"discardButton": "Wijzigingen negeren"
	},
	"sections": {
		"providers": "Providers",
		"autoApprove": "Auto-goedkeuren",
		"browser": "Browser",
		"checkpoints": "Checkpoints",
		"notifications": "Meldingen",
		"contextManagement": "Context",
		"terminal": "Terminal",
		"experimental": "Experimenteel",
		"language": "Taal",
		"about": "Over Roo Code"
	},
	"autoApprove": {
		"description": "Sta Roo toe om automatisch handelingen uit te voeren zonder goedkeuring. Schakel deze instellingen alleen in als je de AI volledig vertrouwt en de bijbehorende beveiligingsrisico's begrijpt.",
		"readOnly": {
			"label": "Lezen",
			"description": "Indien ingeschakeld, bekijkt Roo automatisch de inhoud van mappen en leest bestanden zonder dat je op de Goedkeuren-knop hoeft te klikken.",
			"outsideWorkspace": {
				"label": "Inclusief bestanden buiten werkruimte",
				"description": "Sta Roo toe om bestanden buiten de huidige werkruimte te lezen zonder goedkeuring."
			}
		},
		"write": {
			"label": "Schrijven",
			"description": "Automatisch bestanden aanmaken en bewerken zonder goedkeuring",
			"delayLabel": "Vertraging na schrijven om diagnostiek de kans te geven mogelijke problemen te detecteren",
			"outsideWorkspace": {
				"label": "Inclusief bestanden buiten werkruimte",
				"description": "Sta Roo toe om bestanden buiten de huidige werkruimte aan te maken en te bewerken zonder goedkeuring."
			}
		},
		"browser": {
			"label": "Browser",
			"description": "Automatisch browseracties uitvoeren zonder goedkeuring. Let op: geldt alleen als het model computergebruik ondersteunt."
		},
		"retry": {
			"label": "Opnieuw proberen",
			"description": "Automatisch mislukte API-verzoeken opnieuw proberen wanneer de server een foutmelding geeft",
			"delayLabel": "Vertraging voordat het verzoek opnieuw wordt geprobeerd"
		},
		"mcp": {
			"label": "MCP",
			"description": "Automatische goedkeuring van individuele MCP-tools in het MCP-serversoverzicht inschakelen (vereist zowel deze instelling als het selectievakje 'Altijd toestaan' bij de tool)"
		},
		"modeSwitch": {
			"label": "Modus",
			"description": "Automatisch tussen verschillende modi schakelen zonder goedkeuring"
		},
		"subtasks": {
			"label": "Subtaken",
			"description": "Subtaken aanmaken en afronden zonder goedkeuring"
		},
		"execute": {
			"label": "Uitvoeren",
			"description": "Automatisch toegestane terminalcommando's uitvoeren zonder goedkeuring",
			"allowedCommands": "Toegestane automatisch uit te voeren commando's",
			"allowedCommandsDescription": "Commando-prefixen die automatisch kunnen worden uitgevoerd als 'Altijd goedkeuren voor uitvoeren' is ingeschakeld. Voeg * toe om alle commando's toe te staan (gebruik met voorzichtigheid).",
			"commandPlaceholder": "Voer commando-prefix in (bijv. 'git ')",
			"addButton": "Toevoegen"
		}
	},
	"providers": {
		"providerDocumentation": "{{provider}} documentatie",
		"configProfile": "Configuratieprofiel",
		"description": "Sla verschillende API-configuraties op om snel te wisselen tussen providers en instellingen.",
		"apiProvider": "API-provider",
		"model": "Model",
		"nameEmpty": "Naam mag niet leeg zijn",
		"nameExists": "Er bestaat al een profiel met deze naam",
		"deleteProfile": "Profiel verwijderen",
		"invalidArnFormat": "Ongeldig ARN-formaat. Controleer de bovenstaande voorbeelden.",
		"enterNewName": "Voer een nieuwe naam in",
		"addProfile": "Profiel toevoegen",
		"renameProfile": "Profiel hernoemen",
		"newProfile": "Nieuw configuratieprofiel",
		"enterProfileName": "Voer profielnaam in",
		"createProfile": "Profiel aanmaken",
		"cannotDeleteOnlyProfile": "Kan het enige profiel niet verwijderen",
		"searchPlaceholder": "Zoek profielen",
		"noMatchFound": "Geen overeenkomende profielen gevonden",
		"vscodeLmDescription": "De VS Code Language Model API stelt je in staat modellen te draaien die door andere VS Code-extensies worden geleverd (waaronder GitHub Copilot). De eenvoudigste manier om te beginnen is door de Copilot- en Copilot Chat-extensies te installeren vanuit de VS Code Marketplace.",
		"awsCustomArnUse": "Voer een geldige Amazon Bedrock ARN in voor het model dat je wilt gebruiken. Voorbeeldformaten:",
		"awsCustomArnDesc": "Zorg ervoor dat de regio in de ARN overeenkomt met je geselecteerde AWS-regio hierboven.",
		"openRouterApiKey": "OpenRouter API-sleutel",
		"getOpenRouterApiKey": "OpenRouter API-sleutel ophalen",
		"apiKeyStorageNotice": "API-sleutels worden veilig opgeslagen in de geheime opslag van VSCode",
		"glamaApiKey": "Glama API-sleutel",
		"getGlamaApiKey": "Glama API-sleutel ophalen",
		"useCustomBaseUrl": "Aangepaste basis-URL gebruiken",
		"useHostHeader": "Aangepaste Host-header gebruiken",
		"useLegacyFormat": "Verouderd OpenAI API-formaat gebruiken",
		"customHeaders": "Aangepaste headers",
		"headerName": "Headernaam",
		"headerValue": "Headerwaarde",
		"noCustomHeaders": "Geen aangepaste headers gedefinieerd. Klik op de + knop om er een toe te voegen.",
		"requestyApiKey": "Requesty API-sleutel",
		"refreshModels": {
			"label": "Modellen verversen",
			"hint": "Open de instellingen opnieuw om de nieuwste modellen te zien."
		},
		"getRequestyApiKey": "Requesty API-sleutel ophalen",
		"openRouterTransformsText": "Comprimeer prompts en berichtreeksen tot de contextgrootte (<a>OpenRouter Transforms</a>)",
		"anthropicApiKey": "Anthropic API-sleutel",
		"getAnthropicApiKey": "Anthropic API-sleutel ophalen",
		"anthropicUseAuthToken": "Anthropic API-sleutel als Authorization-header doorgeven in plaats van X-Api-Key",
		"chutesApiKey": "Chutes API-sleutel",
		"getChutesApiKey": "Chutes API-sleutel ophalen",
		"deepSeekApiKey": "DeepSeek API-sleutel",
		"getDeepSeekApiKey": "DeepSeek API-sleutel ophalen",
		"geminiApiKey": "Gemini API-sleutel",
		"getGroqApiKey": "Groq API-sleutel ophalen",
		"groqApiKey": "Groq API-sleutel",
		"getGeminiApiKey": "Gemini API-sleutel ophalen",
		"openAiApiKey": "OpenAI API-sleutel",
		"openAiBaseUrl": "Basis-URL",
		"getOpenAiApiKey": "OpenAI API-sleutel ophalen",
		"mistralApiKey": "Mistral API-sleutel",
		"getMistralApiKey": "Mistral / Codestral API-sleutel ophalen",
		"codestralBaseUrl": "Codestral basis-URL (optioneel)",
		"codestralBaseUrlDesc": "Stel een alternatieve URL in voor het Codestral-model.",
		"xaiApiKey": "xAI API-sleutel",
		"getXaiApiKey": "xAI API-sleutel ophalen",
		"litellmApiKey": "LiteLLM API-sleutel",
		"litellmBaseUrl": "LiteLLM basis-URL",
		"awsCredentials": "AWS-inloggegevens",
		"awsProfile": "AWS-profiel",
		"awsProfileName": "AWS-profielnaam",
		"awsAccessKey": "AWS-toegangssleutel",
		"awsSecretKey": "AWS-geheime sleutel",
		"awsSessionToken": "AWS-sessietoken",
		"awsRegion": "AWS-regio",
		"awsCrossRegion": "Gebruik cross-region inference",
		"enablePromptCaching": "Prompt caching inschakelen",
		"enablePromptCachingTitle": "Schakel prompt caching in om de prestaties te verbeteren en de kosten te verlagen voor ondersteunde modellen.",
		"cacheUsageNote": "Let op: als je geen cachegebruik ziet, probeer dan een ander model te selecteren en vervolgens weer je gewenste model.",
		"vscodeLmModel": "Taalmodel",
		"vscodeLmWarning": "Let op: dit is een zeer experimentele integratie en ondersteuning door providers kan variëren. Krijg je een foutmelding dat een model niet wordt ondersteund, dan ligt dat aan de provider.",
		"googleCloudSetup": {
			"title": "Om Google Cloud Vertex AI te gebruiken, moet je:",
			"step1": "1. Maak een Google Cloud-account aan, schakel de Vertex AI API in en activeer de gewenste Claude-modellen.",
			"step2": "2. Installeer de Google Cloud CLI en configureer standaardreferenties voor applicaties.",
			"step3": "3. Of maak een serviceaccount met referenties."
		},
		"googleCloudCredentials": "Google Cloud-referenties",
		"googleCloudKeyFile": "Google Cloud-sleutelbestandspad",
		"googleCloudProjectId": "Google Cloud-project-ID",
		"googleCloudRegion": "Google Cloud-regio",
		"lmStudio": {
			"baseUrl": "Basis-URL (optioneel)",
			"modelId": "Model-ID",
			"speculativeDecoding": "Speculatieve decodering inschakelen",
			"draftModelId": "Draft Model-ID",
			"draftModelDesc": "Draft-model moet uit dezelfde modelfamilie komen voor correcte speculatieve decodering.",
			"selectDraftModel": "Selecteer draft-model",
			"noModelsFound": "Geen draft-modellen gevonden. Zorg dat LM Studio draait met Server Mode ingeschakeld.",
			"description": "LM Studio laat je modellen lokaal op je computer draaien. Zie hun <a>quickstart-gids</a> voor instructies. Je moet ook de <b>lokale server</b>-functie van LM Studio starten om het met deze extensie te gebruiken. <span>Let op:</span> Roo Code gebruikt complexe prompts en werkt het beste met Claude-modellen. Minder krachtige modellen werken mogelijk niet zoals verwacht."
		},
		"ollama": {
			"baseUrl": "Basis-URL (optioneel)",
			"modelId": "Model-ID",
			"description": "Ollama laat je modellen lokaal op je computer draaien. Zie hun quickstart-gids voor instructies.",
			"warning": "Let op: Roo Code gebruikt complexe prompts en werkt het beste met Claude-modellen. Minder krachtige modellen werken mogelijk niet zoals verwacht."
		},
		"unboundApiKey": "Unbound API-sleutel",
		"getUnboundApiKey": "Unbound API-sleutel ophalen",
		"humanRelay": {
			"description": "Geen API-sleutel vereist, maar de gebruiker moet helpen met kopiëren en plakken naar de webchat-AI.",
			"instructions": "Tijdens gebruik verschijnt een dialoogvenster en wordt het huidige bericht automatisch naar het klembord gekopieerd. Je moet deze plakken in webversies van AI (zoals ChatGPT of Claude), vervolgens het antwoord van de AI terugkopiëren naar het dialoogvenster en op bevestigen klikken."
		},
		"openRouter": {
			"providerRouting": {
				"title": "OpenRouter-providerroutering",
				"description": "OpenRouter stuurt verzoeken naar de best beschikbare providers voor je model. Standaard worden verzoeken gebalanceerd over de beste providers voor maximale uptime. Je kunt echter een specifieke provider kiezen voor dit model.",
				"learnMore": "Meer informatie over providerroutering"
			}
		},
		"customModel": {
			"capabilities": "Stel de mogelijkheden en prijzen in voor je aangepaste OpenAI-compatibele model. Wees voorzichtig met het opgeven van de modelmogelijkheden, want deze kunnen de prestaties van Roo Code beïnvloeden.",
			"maxTokens": {
				"label": "Maximaal aantal outputtokens",
				"description": "Maximaal aantal tokens dat het model in een antwoord kan genereren. (Geef -1 op om de server het maximum te laten bepalen.)"
			},
			"contextWindow": {
				"label": "Contextvenstergrootte",
				"description": "Totaal aantal tokens (input + output) dat het model kan verwerken."
			},
			"imageSupport": {
				"label": "Ondersteuning voor afbeeldingen",
				"description": "Kan dit model afbeeldingen verwerken en begrijpen?"
			},
			"computerUse": {
				"label": "Computergebruik",
				"description": "Kan dit model met een browser werken? (bijv. Claude 3.7 Sonnet)."
			},
			"promptCache": {
				"label": "Prompt caching",
				"description": "Kan dit model prompts cachen?"
			},
			"pricing": {
				"input": {
					"label": "Invoerprijs",
					"description": "Kosten per miljoen tokens in de input/prompt. Dit beïnvloedt de kosten van het verzenden van context en instructies naar het model."
				},
				"output": {
					"label": "Uitvoerprijs",
					"description": "Kosten per miljoen tokens in het antwoord van het model. Dit beïnvloedt de kosten van gegenereerde inhoud en voltooiingen."
				},
				"cacheReads": {
					"label": "Cache-leesprijs",
					"description": "Kosten per miljoen tokens voor het lezen uit de cache. Dit is de prijs die wordt gerekend wanneer een gecachte reactie wordt opgehaald."
				},
				"cacheWrites": {
					"label": "Cache-schrijfprijs",
					"description": "Kosten per miljoen tokens voor het schrijven naar de cache. Dit is de prijs die wordt gerekend wanneer een prompt voor het eerst wordt gecachet."
				}
			},
			"resetDefaults": "Standaardwaarden herstellen"
		},
		"rateLimitSeconds": {
			"label": "Snelheidslimiet",
			"description": "Minimale tijd tussen API-verzoeken."
		},
		"reasoningEffort": {
			"label": "Model redeneervermogen",
			"high": "Hoog",
			"medium": "Middel",
			"low": "Laag"
		},
		"setReasoningLevel": "Redeneervermogen inschakelen"
	},
<<<<<<< HEAD
	"header": {
		"title": "Instellingen",
		"saveButtonTooltip": "Wijzigingen opslaan",
		"nothingChangedTooltip": "Niets gewijzigd",
		"doneButtonTooltip": "Niet-opgeslagen wijzigingen negeren en instellingen sluiten"
	},
	"unsavedChangesDialog": {
		"title": "Niet-opgeslagen wijzigingen",
		"description": "Wil je de wijzigingen negeren en doorgaan?",
		"cancelButton": "Annuleren",
		"discardButton": "Wijzigingen negeren"
	},
	"sections": {
		"providers": "Providers",
		"autoApprove": "Auto-goedkeuren",
		"browser": "Browser",
		"checkpoints": "Checkpoints",
		"notifications": "Meldingen",
		"contextManagement": "Context",
		"terminal": "Terminal",
		"experimental": "Experimenteel",
		"language": "Taal",
		"about": "Over Roo Code"
	},
	"autoApprove": {
		"description": "Sta Roo toe om automatisch handelingen uit te voeren zonder goedkeuring. Schakel deze instellingen alleen in als je de AI volledig vertrouwt en de bijbehorende beveiligingsrisico's begrijpt.",
		"readOnly": {
			"label": "Lezen",
			"description": "Indien ingeschakeld, bekijkt Roo automatisch de inhoud van mappen en leest bestanden zonder dat je op de Goedkeuren-knop hoeft te klikken.",
			"outsideWorkspace": {
				"label": "Inclusief bestanden buiten werkruimte",
				"description": "Sta Roo toe om bestanden buiten de huidige werkruimte te lezen zonder goedkeuring."
			}
		},
		"write": {
			"label": "Schrijven",
			"description": "Automatisch bestanden aanmaken en bewerken zonder goedkeuring",
			"delayLabel": "Vertraging na schrijven om diagnostiek de kans te geven mogelijke problemen te detecteren",
			"outsideWorkspace": {
				"label": "Inclusief bestanden buiten werkruimte",
				"description": "Sta Roo toe om bestanden buiten de huidige werkruimte aan te maken en te bewerken zonder goedkeuring."
			}
		},
		"browser": {
			"label": "Browser",
			"description": "Automatisch browseracties uitvoeren zonder goedkeuring. Let op: geldt alleen als het model computergebruik ondersteunt."
		},
		"retry": {
			"label": "Opnieuw proberen",
			"description": "Automatisch mislukte API-verzoeken opnieuw proberen wanneer de server een foutmelding geeft",
			"delayLabel": "Vertraging voordat het verzoek opnieuw wordt geprobeerd"
		},
		"mcp": {
			"label": "MCP",
			"description": "Automatische goedkeuring van individuele MCP-tools in het MCP-serversoverzicht inschakelen (vereist zowel deze instelling als het selectievakje 'Altijd toestaan' bij de tool)"
		},
		"modeSwitch": {
			"label": "Modus",
			"description": "Automatisch tussen verschillende modi schakelen zonder goedkeuring"
		},
		"subtasks": {
			"label": "Subtaken",
			"description": "Subtaken aanmaken en afronden zonder goedkeuring"
		},
		"execute": {
			"label": "Uitvoeren",
			"description": "Automatisch toegestane terminalcommando's uitvoeren zonder goedkeuring",
			"allowedCommands": "Toegestane automatisch uit te voeren commando's",
			"allowedCommandsDescription": "Commando-prefixen die automatisch kunnen worden uitgevoerd als 'Altijd goedkeuren voor uitvoeren' is ingeschakeld. Voeg * toe om alle commando's toe te staan (gebruik met voorzichtigheid).",
			"commandPlaceholder": "Voer commando-prefix in (bijv. 'git ')",
			"addButton": "Toevoegen"
		},
		"showMenu": {
			"label": "Toon auto-goedkeuringsmenu in chatweergave",
			"description": "Indien ingeschakeld, wordt het auto-goedkeuringsmenu onderaan de chatweergave weergegeven, waardoor snelle toegang tot de auto-goedkeuringsinstellingen mogelijk is"
		}
	},
=======
>>>>>>> d2e15c16
	"browser": {
		"enable": {
			"label": "Browserhulpmiddel inschakelen",
			"description": "Indien ingeschakeld, kan Roo een browser gebruiken om te interageren met websites wanneer modellen computergebruik ondersteunen. <0>Meer informatie</0>"
		},
		"viewport": {
			"label": "Viewport-grootte",
			"description": "Selecteer de viewport-grootte voor browserinteracties. Dit beïnvloedt hoe websites worden weergegeven en gebruikt.",
			"options": {
				"largeDesktop": "Groot bureaublad (1280x800)",
				"smallDesktop": "Klein bureaublad (900x600)",
				"tablet": "Tablet (768x1024)",
				"mobile": "Mobiel (360x640)"
			}
		},
		"screenshotQuality": {
			"label": "Screenshotkwaliteit",
			"description": "Pas de WebP-kwaliteit van browserscreenshots aan. Hogere waarden geven duidelijkere screenshots maar verhogen het tokengebruik."
		},
		"remote": {
			"label": "Gebruik externe browserverbinding",
			"description": "Verbind met een Chrome-browser die draait met remote debugging ingeschakeld (--remote-debugging-port=9222).",
			"urlPlaceholder": "Aangepaste URL (bijv. http://localhost:9222)",
			"testButton": "Verbinding testen",
			"testingButton": "Bezig met testen...",
			"instructions": "Voer het DevTools Protocol hostadres in of laat leeg om lokale Chrome-instanties automatisch te detecteren. De knop Verbinding testen probeert de aangepaste URL als opgegeven, of detecteert automatisch als het veld leeg is."
		}
	},
	"checkpoints": {
		"enable": {
			"label": "Automatische checkpoints inschakelen",
			"description": "Indien ingeschakeld, maakt Roo automatisch checkpoints tijdens het uitvoeren van taken, zodat je eenvoudig wijzigingen kunt bekijken of terugzetten. <0>Meer informatie</0>"
		}
	},
	"notifications": {
		"sound": {
			"label": "Geluidseffecten inschakelen",
			"description": "Indien ingeschakeld, speelt Roo geluidseffecten af voor meldingen en gebeurtenissen.",
			"volumeLabel": "Volume"
		},
		"tts": {
			"label": "Tekst-naar-spraak inschakelen",
			"description": "Indien ingeschakeld, leest Roo zijn antwoorden hardop voor via tekst-naar-spraak.",
			"speedLabel": "Snelheid"
		}
	},
	"contextManagement": {
		"description": "Bepaal welke informatie wordt opgenomen in het contextvenster van de AI, wat invloed heeft op tokengebruik en antwoordkwaliteit",
		"openTabs": {
			"label": "Limiet geopende tabbladen in context",
			"description": "Maximaal aantal geopende VSCode-tabbladen dat in de context wordt opgenomen. Hogere waarden geven meer context maar verhogen het tokengebruik."
		},
		"workspaceFiles": {
			"label": "Limiet werkruimtebestanden in context",
			"description": "Maximaal aantal bestanden dat wordt opgenomen in details van de huidige werkmap. Hogere waarden geven meer context maar verhogen het tokengebruik."
		},
		"rooignore": {
			"label": ".rooignore-bestanden tonen in lijsten en zoekopdrachten",
			"description": "Indien ingeschakeld, worden bestanden die overeenkomen met patronen in .rooignore getoond in lijsten met een slotje. Indien uitgeschakeld, worden deze bestanden volledig verborgen in lijsten en zoekopdrachten."
		},
		"maxReadFile": {
			"label": "Automatisch afkappen bij bestandslezen",
			"description": "Roo leest dit aantal regels wanneer het model geen begin/eindwaarden opgeeft. Als dit aantal lager is dan het totaal, genereert Roo een index van codelijnen. Speciale gevallen: -1 laat Roo het hele bestand lezen (zonder indexering), 0 leest geen regels en geeft alleen een minimale index. Lagere waarden minimaliseren het initiële contextgebruik en maken precieze vervolg-leesopdrachten mogelijk. Expliciete begin/eind-aanvragen worden niet door deze instelling beperkt.",
			"lines": "regels",
			"always_full_read": "Altijd volledig bestand lezen"
		}
	},
	"terminal": {
		"basic": {
			"label": "Terminalinstellingen: Basis",
			"description": "Basis terminalinstellingen"
		},
		"advanced": {
			"label": "Terminalinstellingen: Geavanceerd",
			"description": "De volgende opties vereisen mogelijk een herstart van de terminal om de instelling toe te passen."
		},
		"outputLineLimit": {
			"label": "Terminaluitvoerlimiet",
			"description": "Maximaal aantal regels dat wordt opgenomen in de terminaluitvoer bij het uitvoeren van commando's. Overtollige regels worden uit het midden verwijderd om tokens te besparen. <0>Meer informatie</0>"
		},
		"shellIntegrationTimeout": {
			"label": "Terminal shell-integratie timeout",
			"description": "Maximale wachttijd voor het initialiseren van shell-integratie voordat commando's worden uitgevoerd. Voor gebruikers met lange shell-opstarttijden moet deze waarde mogelijk worden verhoogd als je 'Shell Integration Unavailable'-fouten ziet in de terminal. <0>Meer informatie</0>"
		},
		"shellIntegrationDisabled": {
			"label": "Terminal shell-integratie uitschakelen",
			"description": "Schakel dit in als terminalcommando's niet correct werken of als je 'Shell Integration Unavailable'-fouten ziet. Dit gebruikt een eenvoudigere methode om commando's uit te voeren en omzeilt enkele geavanceerde terminalfuncties. <0>Meer informatie</0>"
		},
		"commandDelay": {
			"label": "Terminalcommando-vertraging",
			"description": "Vertraging in milliseconden na het uitvoeren van een commando. De standaardinstelling van 0 schakelt de vertraging volledig uit. Dit kan helpen om te zorgen dat de uitvoer volledig wordt vastgelegd in terminals met timingproblemen. In de meeste terminals wordt dit geïmplementeerd door `PROMPT_COMMAND='sleep N'` te zetten en in Powershell wordt `start-sleep` toegevoegd aan het einde van elk commando. Oorspronkelijk was dit een workaround voor VSCode bug#237208 en is mogelijk niet meer nodig. <0>Meer informatie</0>"
		},
		"compressProgressBar": {
			"label": "Voortgangsbalk-uitvoer comprimeren",
			"description": "Indien ingeschakeld, verwerkt Roo terminaluitvoer met carriage returns (\r) om te simuleren hoe een echte terminal inhoud weergeeft. Dit verwijdert tussenliggende voortgangsbalken en behoudt alleen de eindstatus, waardoor er meer contextruimte overblijft. <0>Meer informatie</0>"
		},
		"powershellCounter": {
			"label": "PowerShell-teller workaround inschakelen",
			"description": "Indien ingeschakeld, voegt Roo een teller toe aan PowerShell-commando's om correcte uitvoering te garanderen. Dit helpt bij PowerShell-terminals die problemen hebben met het vastleggen van uitvoer. <0>Meer informatie</0>"
		},
		"zshClearEolMark": {
			"label": "ZSH EOL-markering wissen",
			"description": "Indien ingeschakeld, wist Roo de ZSH end-of-line markering door PROMPT_EOL_MARK='' te zetten. Dit voorkomt problemen met de interpretatie van uitvoer die eindigt met speciale tekens zoals '%'. <0>Meer informatie</0>"
		},
		"zshOhMy": {
			"label": "Oh My Zsh-integratie inschakelen",
			"description": "Indien ingeschakeld, zet Roo ITERM_SHELL_INTEGRATION_INSTALLED=Yes om Oh My Zsh shell-integratiefuncties te activeren. Het toepassen van deze instelling kan een herstart van de IDE vereisen. <0>Meer informatie</0>"
		},
		"zshP10k": {
			"label": "Powerlevel10k-integratie inschakelen",
			"description": "Indien ingeschakeld, zet Roo POWERLEVEL9K_TERM_SHELL_INTEGRATION=true om Powerlevel10k shell-integratiefuncties te activeren. <0>Meer informatie</0>"
		},
		"zdotdir": {
			"label": "ZDOTDIR-afhandeling inschakelen",
			"description": "Indien ingeschakeld, maakt Roo een tijdelijke map aan voor ZDOTDIR om zsh shell-integratie correct af te handelen. Dit zorgt ervoor dat VSCode shell-integratie goed werkt met zsh en je zsh-configuratie behouden blijft. <0>Meer informatie</0>"
		},
		"inheritEnv": {
			"label": "Omgevingsvariabelen overnemen",
			"description": "Indien ingeschakeld, neemt de terminal omgevingsvariabelen over van het bovenliggende VSCode-proces, zoals shell-integratie-instellingen uit het gebruikersprofiel. Dit schakelt direct de VSCode-instelling `terminal.integrated.inheritEnv` om. <0>Meer informatie</0>"
		}
	},
	"advanced": {
		"diff": {
			"label": "Bewerken via diffs inschakelen",
			"description": "Indien ingeschakeld kan Roo sneller bestanden bewerken en worden afgekorte volledige-bestandswijzigingen automatisch geweigerd. Werkt het beste met het nieuwste Claude 3.7 Sonnet-model.",
			"strategy": {
				"label": "Diff-strategie",
				"options": {
					"standard": "Standaard (één blok)",
					"multiBlock": "Experimenteel: Multi-block diff",
					"unified": "Experimenteel: Unified diff"
				},
				"descriptions": {
					"standard": "Standaard diff-strategie past wijzigingen toe op één codeblok tegelijk.",
					"unified": "Unified diff-strategie gebruikt meerdere methoden om diffs toe te passen en kiest de beste aanpak.",
					"multiBlock": "Multi-block diff-strategie laat toe om meerdere codeblokken in één verzoek bij te werken."
				}
			},
			"matchPrecision": {
				"label": "Matchnauwkeurigheid",
				"description": "Deze schuifregelaar bepaalt hoe nauwkeurig codeblokken moeten overeenkomen bij het toepassen van diffs. Lagere waarden laten flexibelere matching toe maar verhogen het risico op verkeerde vervangingen. Gebruik waarden onder 100% met uiterste voorzichtigheid."
			}
		}
	},
	"experimental": {
		"warning": "⚠️",
		"AUTO_CONDENSE_CONTEXT": {
			"name": "Contextvenster intelligent comprimeren",
			"description": "Gebruikt een LLM-aanroep om eerdere gesprekken samen te vatten wanneer het contextvenster van de taak bijna vol is, in plaats van oude berichten te verwijderen. Let op: de kosten van het samenvatten zijn momenteel niet inbegrepen in de API-kosten die in de interface worden getoond."
		},
		"DIFF_STRATEGY_UNIFIED": {
			"name": "Experimentele unified diff-strategie gebruiken",
			"description": "Schakel de experimentele unified diff-strategie in. Deze strategie kan het aantal herhalingen door model fouten verminderen, maar kan onverwacht gedrag of onjuiste bewerkingen veroorzaken. Alleen inschakelen als je de risico's begrijpt en wijzigingen zorgvuldig wilt controleren."
		},
		"SEARCH_AND_REPLACE": {
			"name": "Experimentele zoek-en-vervang-tool gebruiken",
			"description": "Schakel de experimentele zoek-en-vervang-tool in, waarmee Roo meerdere instanties van een zoekterm in één verzoek kan vervangen."
		},
		"INSERT_BLOCK": {
			"name": "Experimentele inhoud-invoeg-tool gebruiken",
			"description": "Schakel de experimentele inhoud-invoeg-tool in, waarmee Roo inhoud op specifieke regelnummers kan invoegen zonder een diff te maken."
		},
		"POWER_STEERING": {
			"name": "Experimentele 'power steering'-modus gebruiken",
			"description": "Indien ingeschakeld, herinnert Roo het model vaker aan de details van de huidige modusdefinitie. Dit leidt tot sterkere naleving van roldefinities en aangepaste instructies, maar gebruikt meer tokens per bericht."
		},
		"MULTI_SEARCH_AND_REPLACE": {
			"name": "Experimentele multi-block diff-tool gebruiken",
			"description": "Indien ingeschakeld, gebruikt Roo de multi-block diff-tool. Hiermee wordt geprobeerd meerdere codeblokken in het bestand in één verzoek bij te werken."
		}
	},
	"promptCaching": {
		"label": "Prompt caching inschakelen",
		"description": "Indien ingeschakeld, gebruikt Roo dit model met prompt caching om kosten te verlagen."
	},
	"temperature": {
		"useCustom": "Aangepaste temperatuur gebruiken",
		"description": "Bepaalt de willekeurigheid in de antwoorden van het model.",
		"rangeDescription": "Hogere waarden maken de output willekeuriger, lagere waarden maken deze deterministischer."
	},
	"modelInfo": {
		"supportsImages": "Ondersteunt afbeeldingen",
		"noImages": "Ondersteunt geen afbeeldingen",
		"supportsComputerUse": "Ondersteunt computergebruik",
		"noComputerUse": "Ondersteunt geen computergebruik",
		"supportsPromptCache": "Ondersteunt prompt caching",
		"noPromptCache": "Ondersteunt geen prompt caching",
		"maxOutput": "Maximale output",
		"inputPrice": "Invoerprijs",
		"outputPrice": "Uitvoerprijs",
		"cacheReadsPrice": "Cache-leesprijs",
		"cacheWritesPrice": "Cache-schrijfprijs",
		"enableStreaming": "Streaming inschakelen",
		"enableR1Format": "R1-modelparameters inschakelen",
		"enableR1FormatTips": "Moet ingeschakeld zijn bij gebruik van R1-modellen zoals QWQ om 400-fouten te voorkomen",
		"useAzure": "Azure gebruiken",
		"azureApiVersion": "Azure API-versie instellen",
		"gemini": {
			"freeRequests": "* Gratis tot {{count}} verzoeken per minuut. Daarna is de prijs afhankelijk van de promptgrootte.",
			"pricingDetails": "Zie prijsdetails voor meer info.",
			"billingEstimate": "* Facturering is een schatting - de exacte kosten hangen af van de promptgrootte."
		}
	},
	"modelPicker": {
		"automaticFetch": "De extensie haalt automatisch de nieuwste lijst met modellen op van <serviceLink>{{serviceName}}</serviceLink>. Weet je niet welk model je moet kiezen? Roo Code werkt het beste met <defaultModelLink>{{defaultModelId}}</defaultModelLink>. Je kunt ook zoeken op 'free' voor gratis opties die nu beschikbaar zijn.",
		"label": "Model",
		"searchPlaceholder": "Zoeken",
		"noMatchFound": "Geen overeenkomsten gevonden",
		"useCustomModel": "Aangepast gebruiken: {{modelId}}"
	},
	"footer": {
		"feedback": "Heb je vragen of feedback? Open gerust een issue op <githubLink>github.com/RooVetGit/Roo-Code</githubLink> of sluit je aan bij <redditLink>reddit.com/r/RooCode</redditLink> of <discordLink>discord.gg/Ja6BkfyTzJ</discordLink>",
		"telemetry": {
			"label": "Anonieme fout- en gebruiksrapportage toestaan",
			"description": "Help Roo Code te verbeteren door anonieme gebruiksgegevens en foutmeldingen te verzenden. Er worden nooit code, prompts of persoonlijke gegevens verzonden. Zie ons privacybeleid voor meer informatie."
		},
		"settings": {
			"import": "Importeren",
			"export": "Exporteren",
			"reset": "Resetten"
		}
	},
	"thinkingBudget": {
		"maxTokens": "Max tokens",
		"maxThinkingTokens": "Max denk-tokens"
	},
	"validation": {
		"apiKey": "Je moet een geldige API-sleutel opgeven.",
		"awsRegion": "Je moet een regio kiezen om Amazon Bedrock te gebruiken.",
		"googleCloud": "Je moet een geldig Google Cloud Project-ID en regio opgeven.",
		"modelId": "Je moet een geldig model-ID opgeven.",
		"modelSelector": "Je moet een geldige modelselector opgeven.",
		"openAi": "Je moet een geldige basis-URL, API-sleutel en model-ID opgeven.",
		"arn": {
			"invalidFormat": "Ongeldig ARN-formaat. Controleer de formaatvereisten.",
			"regionMismatch": "Waarschuwing: De regio in je ARN ({{arnRegion}}) komt niet overeen met je geselecteerde regio ({{region}}). Dit kan toegangsfouten veroorzaken. De provider gebruikt de regio uit de ARN."
		},
		"modelAvailability": "Het opgegeven model-ID ({{modelId}}) is niet beschikbaar. Kies een ander model."
	},
	"placeholders": {
		"apiKey": "Voer API-sleutel in...",
		"profileName": "Voer profielnaam in",
		"accessKey": "Voer toegangssleutel in...",
		"secretKey": "Voer geheime sleutel in...",
		"sessionToken": "Voer sessietoken in...",
		"credentialsJson": "Voer Credentials JSON in...",
		"keyFilePath": "Voer pad naar sleutelbestand in...",
		"projectId": "Voer project-ID in...",
		"customArn": "Voer ARN in (bijv. arn:aws:bedrock:us-east-1:123456789012:foundation-model/my-model)",
		"baseUrl": "Voer basis-URL in...",
		"modelId": {
			"lmStudio": "bijv. meta-llama-3.1-8b-instruct",
			"lmStudioDraft": "bijv. lmstudio-community/llama-3.2-1b-instruct",
			"ollama": "bijv. llama3.1"
		},
		"numbers": {
			"maxTokens": "bijv. 4096",
			"contextWindow": "bijv. 128000",
			"inputPrice": "bijv. 0.0001",
			"outputPrice": "bijv. 0.0002",
			"cacheWritePrice": "bijv. 0.00005"
		}
	},
	"defaults": {
		"ollamaUrl": "Standaard: http://localhost:11434",
		"lmStudioUrl": "Standaard: http://localhost:1234",
		"geminiUrl": "Standaard: https://generativelanguage.googleapis.com"
	},
	"labels": {
		"customArn": "Aangepaste ARN",
		"useCustomArn": "Aangepaste ARN gebruiken..."
	}
}<|MERGE_RESOLUTION|>--- conflicted
+++ resolved
@@ -30,16 +30,16 @@
 		"terminal": "Terminal",
 		"experimental": "Experimenteel",
 		"language": "Taal",
-		"about": "Over Roo Code"
+		"about": "Over Kilo Code"
 	},
 	"autoApprove": {
-		"description": "Sta Roo toe om automatisch handelingen uit te voeren zonder goedkeuring. Schakel deze instellingen alleen in als je de AI volledig vertrouwt en de bijbehorende beveiligingsrisico's begrijpt.",
+		"description": "Sta Kilo Code toe om automatisch handelingen uit te voeren zonder goedkeuring. Schakel deze instellingen alleen in als je de AI volledig vertrouwt en de bijbehorende beveiligingsrisico's begrijpt.",
 		"readOnly": {
 			"label": "Lezen",
-			"description": "Indien ingeschakeld, bekijkt Roo automatisch de inhoud van mappen en leest bestanden zonder dat je op de Goedkeuren-knop hoeft te klikken.",
+			"description": "Indien ingeschakeld, bekijkt Kilo Code automatisch de inhoud van mappen en leest bestanden zonder dat je op de Goedkeuren-knop hoeft te klikken.",
 			"outsideWorkspace": {
 				"label": "Inclusief bestanden buiten werkruimte",
-				"description": "Sta Roo toe om bestanden buiten de huidige werkruimte te lezen zonder goedkeuring."
+				"description": "Sta Kilo Code toe om bestanden buiten de huidige werkruimte te lezen zonder goedkeuring."
 			}
 		},
 		"write": {
@@ -48,7 +48,7 @@
 			"delayLabel": "Vertraging na schrijven om diagnostiek de kans te geven mogelijke problemen te detecteren",
 			"outsideWorkspace": {
 				"label": "Inclusief bestanden buiten werkruimte",
-				"description": "Sta Roo toe om bestanden buiten de huidige werkruimte aan te maken en te bewerken zonder goedkeuring."
+				"description": "Sta Kilo Code toe om bestanden buiten de huidige werkruimte aan te maken en te bewerken zonder goedkeuring."
 			}
 		},
 		"browser": {
@@ -175,13 +175,13 @@
 			"draftModelDesc": "Draft-model moet uit dezelfde modelfamilie komen voor correcte speculatieve decodering.",
 			"selectDraftModel": "Selecteer draft-model",
 			"noModelsFound": "Geen draft-modellen gevonden. Zorg dat LM Studio draait met Server Mode ingeschakeld.",
-			"description": "LM Studio laat je modellen lokaal op je computer draaien. Zie hun <a>quickstart-gids</a> voor instructies. Je moet ook de <b>lokale server</b>-functie van LM Studio starten om het met deze extensie te gebruiken. <span>Let op:</span> Roo Code gebruikt complexe prompts en werkt het beste met Claude-modellen. Minder krachtige modellen werken mogelijk niet zoals verwacht."
+			"description": "LM Studio laat je modellen lokaal op je computer draaien. Zie hun <a>quickstart-gids</a> voor instructies. Je moet ook de <b>lokale server</b>-functie van LM Studio starten om het met deze extensie te gebruiken. <span>Let op:</span> Kilo Code gebruikt complexe prompts en werkt het beste met Claude-modellen. Minder krachtige modellen werken mogelijk niet zoals verwacht."
 		},
 		"ollama": {
 			"baseUrl": "Basis-URL (optioneel)",
 			"modelId": "Model-ID",
 			"description": "Ollama laat je modellen lokaal op je computer draaien. Zie hun quickstart-gids voor instructies.",
-			"warning": "Let op: Roo Code gebruikt complexe prompts en werkt het beste met Claude-modellen. Minder krachtige modellen werken mogelijk niet zoals verwacht."
+			"warning": "Let op: Kilo Code gebruikt complexe prompts en werkt het beste met Claude-modellen. Minder krachtige modellen werken mogelijk niet zoals verwacht."
 		},
 		"unboundApiKey": "Unbound API-sleutel",
 		"getUnboundApiKey": "Unbound API-sleutel ophalen",
@@ -197,7 +197,7 @@
 			}
 		},
 		"customModel": {
-			"capabilities": "Stel de mogelijkheden en prijzen in voor je aangepaste OpenAI-compatibele model. Wees voorzichtig met het opgeven van de modelmogelijkheden, want deze kunnen de prestaties van Roo Code beïnvloeden.",
+			"capabilities": "Stel de mogelijkheden en prijzen in voor je aangepaste OpenAI-compatibele model. Wees voorzichtig met het opgeven van de modelmogelijkheden, want deze kunnen de prestaties van Kilo Code beïnvloeden.",
 			"maxTokens": {
 				"label": "Maximaal aantal outputtokens",
 				"description": "Maximaal aantal tokens dat het model in een antwoord kan genereren. (Geef -1 op om de server het maximum te laten bepalen.)"
@@ -250,90 +250,10 @@
 		},
 		"setReasoningLevel": "Redeneervermogen inschakelen"
 	},
-<<<<<<< HEAD
-	"header": {
-		"title": "Instellingen",
-		"saveButtonTooltip": "Wijzigingen opslaan",
-		"nothingChangedTooltip": "Niets gewijzigd",
-		"doneButtonTooltip": "Niet-opgeslagen wijzigingen negeren en instellingen sluiten"
-	},
-	"unsavedChangesDialog": {
-		"title": "Niet-opgeslagen wijzigingen",
-		"description": "Wil je de wijzigingen negeren en doorgaan?",
-		"cancelButton": "Annuleren",
-		"discardButton": "Wijzigingen negeren"
-	},
-	"sections": {
-		"providers": "Providers",
-		"autoApprove": "Auto-goedkeuren",
-		"browser": "Browser",
-		"checkpoints": "Checkpoints",
-		"notifications": "Meldingen",
-		"contextManagement": "Context",
-		"terminal": "Terminal",
-		"experimental": "Experimenteel",
-		"language": "Taal",
-		"about": "Over Roo Code"
-	},
-	"autoApprove": {
-		"description": "Sta Roo toe om automatisch handelingen uit te voeren zonder goedkeuring. Schakel deze instellingen alleen in als je de AI volledig vertrouwt en de bijbehorende beveiligingsrisico's begrijpt.",
-		"readOnly": {
-			"label": "Lezen",
-			"description": "Indien ingeschakeld, bekijkt Roo automatisch de inhoud van mappen en leest bestanden zonder dat je op de Goedkeuren-knop hoeft te klikken.",
-			"outsideWorkspace": {
-				"label": "Inclusief bestanden buiten werkruimte",
-				"description": "Sta Roo toe om bestanden buiten de huidige werkruimte te lezen zonder goedkeuring."
-			}
-		},
-		"write": {
-			"label": "Schrijven",
-			"description": "Automatisch bestanden aanmaken en bewerken zonder goedkeuring",
-			"delayLabel": "Vertraging na schrijven om diagnostiek de kans te geven mogelijke problemen te detecteren",
-			"outsideWorkspace": {
-				"label": "Inclusief bestanden buiten werkruimte",
-				"description": "Sta Roo toe om bestanden buiten de huidige werkruimte aan te maken en te bewerken zonder goedkeuring."
-			}
-		},
-		"browser": {
-			"label": "Browser",
-			"description": "Automatisch browseracties uitvoeren zonder goedkeuring. Let op: geldt alleen als het model computergebruik ondersteunt."
-		},
-		"retry": {
-			"label": "Opnieuw proberen",
-			"description": "Automatisch mislukte API-verzoeken opnieuw proberen wanneer de server een foutmelding geeft",
-			"delayLabel": "Vertraging voordat het verzoek opnieuw wordt geprobeerd"
-		},
-		"mcp": {
-			"label": "MCP",
-			"description": "Automatische goedkeuring van individuele MCP-tools in het MCP-serversoverzicht inschakelen (vereist zowel deze instelling als het selectievakje 'Altijd toestaan' bij de tool)"
-		},
-		"modeSwitch": {
-			"label": "Modus",
-			"description": "Automatisch tussen verschillende modi schakelen zonder goedkeuring"
-		},
-		"subtasks": {
-			"label": "Subtaken",
-			"description": "Subtaken aanmaken en afronden zonder goedkeuring"
-		},
-		"execute": {
-			"label": "Uitvoeren",
-			"description": "Automatisch toegestane terminalcommando's uitvoeren zonder goedkeuring",
-			"allowedCommands": "Toegestane automatisch uit te voeren commando's",
-			"allowedCommandsDescription": "Commando-prefixen die automatisch kunnen worden uitgevoerd als 'Altijd goedkeuren voor uitvoeren' is ingeschakeld. Voeg * toe om alle commando's toe te staan (gebruik met voorzichtigheid).",
-			"commandPlaceholder": "Voer commando-prefix in (bijv. 'git ')",
-			"addButton": "Toevoegen"
-		},
-		"showMenu": {
-			"label": "Toon auto-goedkeuringsmenu in chatweergave",
-			"description": "Indien ingeschakeld, wordt het auto-goedkeuringsmenu onderaan de chatweergave weergegeven, waardoor snelle toegang tot de auto-goedkeuringsinstellingen mogelijk is"
-		}
-	},
-=======
->>>>>>> d2e15c16
 	"browser": {
 		"enable": {
 			"label": "Browserhulpmiddel inschakelen",
-			"description": "Indien ingeschakeld, kan Roo een browser gebruiken om te interageren met websites wanneer modellen computergebruik ondersteunen. <0>Meer informatie</0>"
+			"description": "Indien ingeschakeld, kan Kilo Code een browser gebruiken om te interageren met websites wanneer modellen computergebruik ondersteunen. <0>Meer informatie</0>"
 		},
 		"viewport": {
 			"label": "Viewport-grootte",
@@ -361,18 +281,18 @@
 	"checkpoints": {
 		"enable": {
 			"label": "Automatische checkpoints inschakelen",
-			"description": "Indien ingeschakeld, maakt Roo automatisch checkpoints tijdens het uitvoeren van taken, zodat je eenvoudig wijzigingen kunt bekijken of terugzetten. <0>Meer informatie</0>"
+			"description": "Indien ingeschakeld, maakt Kilo Code automatisch checkpoints tijdens het uitvoeren van taken, zodat je eenvoudig wijzigingen kunt bekijken of terugzetten. <0>Meer informatie</0>"
 		}
 	},
 	"notifications": {
 		"sound": {
 			"label": "Geluidseffecten inschakelen",
-			"description": "Indien ingeschakeld, speelt Roo geluidseffecten af voor meldingen en gebeurtenissen.",
+			"description": "Indien ingeschakeld, speelt Kilo Code geluidseffecten af voor meldingen en gebeurtenissen.",
 			"volumeLabel": "Volume"
 		},
 		"tts": {
 			"label": "Tekst-naar-spraak inschakelen",
-			"description": "Indien ingeschakeld, leest Roo zijn antwoorden hardop voor via tekst-naar-spraak.",
+			"description": "Indien ingeschakeld, leest Kilo Code zijn antwoorden hardop voor via tekst-naar-spraak.",
 			"speedLabel": "Snelheid"
 		}
 	},
@@ -387,12 +307,12 @@
 			"description": "Maximaal aantal bestanden dat wordt opgenomen in details van de huidige werkmap. Hogere waarden geven meer context maar verhogen het tokengebruik."
 		},
 		"rooignore": {
-			"label": ".rooignore-bestanden tonen in lijsten en zoekopdrachten",
-			"description": "Indien ingeschakeld, worden bestanden die overeenkomen met patronen in .rooignore getoond in lijsten met een slotje. Indien uitgeschakeld, worden deze bestanden volledig verborgen in lijsten en zoekopdrachten."
+			"label": ".kilocodeignore-bestanden tonen in lijsten en zoekopdrachten",
+			"description": "Indien ingeschakeld, worden bestanden die overeenkomen met patronen in .kilocodeignore getoond in lijsten met een slotje. Indien uitgeschakeld, worden deze bestanden volledig verborgen in lijsten en zoekopdrachten."
 		},
 		"maxReadFile": {
 			"label": "Automatisch afkappen bij bestandslezen",
-			"description": "Roo leest dit aantal regels wanneer het model geen begin/eindwaarden opgeeft. Als dit aantal lager is dan het totaal, genereert Roo een index van codelijnen. Speciale gevallen: -1 laat Roo het hele bestand lezen (zonder indexering), 0 leest geen regels en geeft alleen een minimale index. Lagere waarden minimaliseren het initiële contextgebruik en maken precieze vervolg-leesopdrachten mogelijk. Expliciete begin/eind-aanvragen worden niet door deze instelling beperkt.",
+			"description": "Kilo Code leest dit aantal regels wanneer het model geen begin/eindwaarden opgeeft. Als dit aantal lager is dan het totaal, genereert Kilo Code een index van codelijnen. Speciale gevallen: -1 laat Kilo Code het hele bestand lezen (zonder indexering), 0 leest geen regels en geeft alleen een minimale index. Lagere waarden minimaliseren het initiële contextgebruik en maken precieze vervolg-leesopdrachten mogelijk. Expliciete begin/eind-aanvragen worden niet door deze instelling beperkt.",
 			"lines": "regels",
 			"always_full_read": "Altijd volledig bestand lezen"
 		}
@@ -424,27 +344,27 @@
 		},
 		"compressProgressBar": {
 			"label": "Voortgangsbalk-uitvoer comprimeren",
-			"description": "Indien ingeschakeld, verwerkt Roo terminaluitvoer met carriage returns (\r) om te simuleren hoe een echte terminal inhoud weergeeft. Dit verwijdert tussenliggende voortgangsbalken en behoudt alleen de eindstatus, waardoor er meer contextruimte overblijft. <0>Meer informatie</0>"
+			"description": "Indien ingeschakeld, verwerkt Kilo Code terminaluitvoer met carriage returns (\r) om te simuleren hoe een echte terminal inhoud weergeeft. Dit verwijdert tussenliggende voortgangsbalken en behoudt alleen de eindstatus, waardoor er meer contextruimte overblijft. <0>Meer informatie</0>"
 		},
 		"powershellCounter": {
 			"label": "PowerShell-teller workaround inschakelen",
-			"description": "Indien ingeschakeld, voegt Roo een teller toe aan PowerShell-commando's om correcte uitvoering te garanderen. Dit helpt bij PowerShell-terminals die problemen hebben met het vastleggen van uitvoer. <0>Meer informatie</0>"
+			"description": "Indien ingeschakeld, voegt Kilo Code een teller toe aan PowerShell-commando's om correcte uitvoering te garanderen. Dit helpt bij PowerShell-terminals die problemen hebben met het vastleggen van uitvoer. <0>Meer informatie</0>"
 		},
 		"zshClearEolMark": {
 			"label": "ZSH EOL-markering wissen",
-			"description": "Indien ingeschakeld, wist Roo de ZSH end-of-line markering door PROMPT_EOL_MARK='' te zetten. Dit voorkomt problemen met de interpretatie van uitvoer die eindigt met speciale tekens zoals '%'. <0>Meer informatie</0>"
+			"description": "Indien ingeschakeld, wist Kilo Code de ZSH end-of-line markering door PROMPT_EOL_MARK='' te zetten. Dit voorkomt problemen met de interpretatie van uitvoer die eindigt met speciale tekens zoals '%'. <0>Meer informatie</0>"
 		},
 		"zshOhMy": {
 			"label": "Oh My Zsh-integratie inschakelen",
-			"description": "Indien ingeschakeld, zet Roo ITERM_SHELL_INTEGRATION_INSTALLED=Yes om Oh My Zsh shell-integratiefuncties te activeren. Het toepassen van deze instelling kan een herstart van de IDE vereisen. <0>Meer informatie</0>"
+			"description": "Indien ingeschakeld, zet Kilo Code ITERM_SHELL_INTEGRATION_INSTALLED=Yes om Oh My Zsh shell-integratiefuncties te activeren. Het toepassen van deze instelling kan een herstart van de IDE vereisen. <0>Meer informatie</0>"
 		},
 		"zshP10k": {
 			"label": "Powerlevel10k-integratie inschakelen",
-			"description": "Indien ingeschakeld, zet Roo POWERLEVEL9K_TERM_SHELL_INTEGRATION=true om Powerlevel10k shell-integratiefuncties te activeren. <0>Meer informatie</0>"
+			"description": "Indien ingeschakeld, zet Kilo Code POWERLEVEL9K_TERM_SHELL_INTEGRATION=true om Powerlevel10k shell-integratiefuncties te activeren. <0>Meer informatie</0>"
 		},
 		"zdotdir": {
 			"label": "ZDOTDIR-afhandeling inschakelen",
-			"description": "Indien ingeschakeld, maakt Roo een tijdelijke map aan voor ZDOTDIR om zsh shell-integratie correct af te handelen. Dit zorgt ervoor dat VSCode shell-integratie goed werkt met zsh en je zsh-configuratie behouden blijft. <0>Meer informatie</0>"
+			"description": "Indien ingeschakeld, maakt Kilo Code een tijdelijke map aan voor ZDOTDIR om zsh shell-integratie correct af te handelen. Dit zorgt ervoor dat VSCode shell-integratie goed werkt met zsh en je zsh-configuratie behouden blijft. <0>Meer informatie</0>"
 		},
 		"inheritEnv": {
 			"label": "Omgevingsvariabelen overnemen",
@@ -454,7 +374,7 @@
 	"advanced": {
 		"diff": {
 			"label": "Bewerken via diffs inschakelen",
-			"description": "Indien ingeschakeld kan Roo sneller bestanden bewerken en worden afgekorte volledige-bestandswijzigingen automatisch geweigerd. Werkt het beste met het nieuwste Claude 3.7 Sonnet-model.",
+			"description": "Indien ingeschakeld kan Kilo Code sneller bestanden bewerken en worden afgekorte volledige-bestandswijzigingen automatisch geweigerd. Werkt het beste met het nieuwste Claude 3.7 Sonnet-model.",
 			"strategy": {
 				"label": "Diff-strategie",
 				"options": {
@@ -486,24 +406,24 @@
 		},
 		"SEARCH_AND_REPLACE": {
 			"name": "Experimentele zoek-en-vervang-tool gebruiken",
-			"description": "Schakel de experimentele zoek-en-vervang-tool in, waarmee Roo meerdere instanties van een zoekterm in één verzoek kan vervangen."
+			"description": "Schakel de experimentele zoek-en-vervang-tool in, waarmee Kilo Code meerdere instanties van een zoekterm in één verzoek kan vervangen."
 		},
 		"INSERT_BLOCK": {
 			"name": "Experimentele inhoud-invoeg-tool gebruiken",
-			"description": "Schakel de experimentele inhoud-invoeg-tool in, waarmee Roo inhoud op specifieke regelnummers kan invoegen zonder een diff te maken."
+			"description": "Schakel de experimentele inhoud-invoeg-tool in, waarmee Kilo Code inhoud op specifieke regelnummers kan invoegen zonder een diff te maken."
 		},
 		"POWER_STEERING": {
 			"name": "Experimentele 'power steering'-modus gebruiken",
-			"description": "Indien ingeschakeld, herinnert Roo het model vaker aan de details van de huidige modusdefinitie. Dit leidt tot sterkere naleving van roldefinities en aangepaste instructies, maar gebruikt meer tokens per bericht."
+			"description": "Indien ingeschakeld, herinnert Kilo Code het model vaker aan de details van de huidige modusdefinitie. Dit leidt tot sterkere naleving van roldefinities en aangepaste instructies, maar gebruikt meer tokens per bericht."
 		},
 		"MULTI_SEARCH_AND_REPLACE": {
 			"name": "Experimentele multi-block diff-tool gebruiken",
-			"description": "Indien ingeschakeld, gebruikt Roo de multi-block diff-tool. Hiermee wordt geprobeerd meerdere codeblokken in het bestand in één verzoek bij te werken."
+			"description": "Indien ingeschakeld, gebruikt Kilo Code de multi-block diff-tool. Hiermee wordt geprobeerd meerdere codeblokken in het bestand in één verzoek bij te werken."
 		}
 	},
 	"promptCaching": {
 		"label": "Prompt caching inschakelen",
-		"description": "Indien ingeschakeld, gebruikt Roo dit model met prompt caching om kosten te verlagen."
+		"description": "Indien ingeschakeld, gebruikt Kilo Code dit model met prompt caching om kosten te verlagen."
 	},
 	"temperature": {
 		"useCustom": "Aangepaste temperatuur gebruiken",
@@ -534,17 +454,17 @@
 		}
 	},
 	"modelPicker": {
-		"automaticFetch": "De extensie haalt automatisch de nieuwste lijst met modellen op van <serviceLink>{{serviceName}}</serviceLink>. Weet je niet welk model je moet kiezen? Roo Code werkt het beste met <defaultModelLink>{{defaultModelId}}</defaultModelLink>. Je kunt ook zoeken op 'free' voor gratis opties die nu beschikbaar zijn.",
+		"automaticFetch": "De extensie haalt automatisch de nieuwste lijst met modellen op van <serviceLink>{{serviceName}}</serviceLink>. Weet je niet welk model je moet kiezen? Kilo Code werkt het beste met <defaultModelLink>{{defaultModelId}}</defaultModelLink>. Je kunt ook zoeken op 'free' voor gratis opties die nu beschikbaar zijn.",
 		"label": "Model",
 		"searchPlaceholder": "Zoeken",
 		"noMatchFound": "Geen overeenkomsten gevonden",
 		"useCustomModel": "Aangepast gebruiken: {{modelId}}"
 	},
 	"footer": {
-		"feedback": "Heb je vragen of feedback? Open gerust een issue op <githubLink>github.com/RooVetGit/Roo-Code</githubLink> of sluit je aan bij <redditLink>reddit.com/r/RooCode</redditLink> of <discordLink>discord.gg/Ja6BkfyTzJ</discordLink>",
+		"feedback": "Heb je vragen of feedback? Open gerust een issue op <githubLink>github.com/Kilo-Org/kilocode</githubLink> of sluit je aan bij <redditLink>reddit.com/r/kilocode</redditLink> of <discordLink>kilocode.ai/discord</discordLink>",
 		"telemetry": {
 			"label": "Anonieme fout- en gebruiksrapportage toestaan",
-			"description": "Help Roo Code te verbeteren door anonieme gebruiksgegevens en foutmeldingen te verzenden. Er worden nooit code, prompts of persoonlijke gegevens verzonden. Zie ons privacybeleid voor meer informatie."
+			"description": "Help Kilo Code te verbeteren door anonieme gebruiksgegevens en foutmeldingen te verzenden. Er worden nooit code, prompts of persoonlijke gegevens verzonden. Zie ons privacybeleid voor meer informatie."
 		},
 		"settings": {
 			"import": "Importeren",
