{
	"greeting": "Kilo Code가 당신을 위해 무엇을 할 수 있을까요?",
	"task": {
		"title": "작업",
		"seeMore": "더 보기",
		"seeLess": "줄여보기",
		"tokens": "토큰:",
		"cache": "캐시:",
		"apiCost": "API 비용:",
		"contextWindow": "컨텍스트 창:",
		"closeAndStart": "작업 닫고 새 작업 시작",
		"export": "작업 기록 내보내기",
		"delete": "작업 삭제 (Shift + 클릭으로 확인 생략)"
	},
	"history": {
		"title": "기록"
	},
	"unpin": "고정 해제하기",
	"pin": "고정하기",
	"tokenProgress": {
		"availableSpace": "사용 가능한 공간: {{amount}} 토큰",
		"tokensUsed": "사용된 토큰: {{used}} / {{total}}",
		"reservedForResponse": "모델 응답용 예약: {{amount}} 토큰"
	},
	"retry": {
		"title": "다시 시도",
		"tooltip": "작업 다시 시도"
	},
	"startNewTask": {
		"title": "새 작업 시작",
		"tooltip": "새 작업 시작하기"
	},
	"proceedAnyways": {
		"title": "그래도 계속",
		"tooltip": "명령 실행 중에도 계속 진행"
	},
	"save": {
		"title": "저장",
		"tooltip": "파일 변경사항 저장"
	},
	"reject": {
		"title": "거부",
		"tooltip": "이 작업 거부"
	},
	"completeSubtaskAndReturn": "하위 작업 완료 후 돌아가기",
	"approve": {
		"title": "승인",
		"tooltip": "이 작업 승인"
	},
	"runCommand": {
		"title": "명령 실행",
		"tooltip": "이 명령 실행"
	},
	"proceedWhileRunning": {
		"title": "실행 중에도 계속",
		"tooltip": "경고에도 불구하고 계속 진행"
	},
	"resumeTask": {
		"title": "작업 재개",
		"tooltip": "현재 작업 계속하기"
	},
	"terminate": {
		"title": "종료",
		"tooltip": "현재 작업 종료"
	},
	"cancel": {
		"title": "취소",
		"tooltip": "현재 작업 취소"
	},
	"scrollToBottom": "채팅 하단으로 스크롤",
<<<<<<< HEAD
	"onboarding": "<strong>이 작업 공간의 작업 목록이 비어 있습니다.</strong> 아래에 작업을 입력하여 시작하세요. 어떻게 시작해야 할지 모르겠나요? Kilo Code가 무엇을 할 수 있는지 <DocsLink>문서</DocsLink>에서 자세히 알아보세요.",
=======
	"about": "AI 지원으로 코드를 생성, 리팩터링 및 디버깅합니다. 자세한 내용은 <DocsLink>문서</DocsLink>를 확인하세요.",
	"onboarding": "<strong>이 작업 공간의 작업 목록이 비어 있습니다.</strong> 아래에 작업을 입력하여 시작하세요. 어떻게 시작해야 할지 모르겠나요? Roo가 무엇을 할 수 있는지 <DocsLink>문서</DocsLink>에서 자세히 알아보세요.",
	"rooTips": {
		"boomerangTasks": {
			"title": "부메랑 작업",
			"description": "작업을 더 작고 관리하기 쉬운 부분으로 나눕니다."
		},
		"stickyModels": {
			"title": "스티키 모드",
			"description": "각 모드는 마지막으로 사용한 모델을 기억합니다."
		},
		"tools": {
			"title": "도구",
			"description": "AI가 웹 탐색, 명령 실행 등으로 문제를 해결하도록 허용합니다."
		},
		"customizableModes": {
			"title": "사용자 정의 모드",
			"description": "고유한 동작과 할당된 모델을 가진 전문 페르소나"
		}
	},
>>>>>>> 11f65c5b
	"selectMode": "상호작용 모드 선택",
	"enhancePrompt": "추가 컨텍스트로 프롬프트 향상",
	"addImages": "메시지에 이미지 추가",
	"sendMessage": "메시지 보내기",
	"typeMessage": "메시지 입력...",
	"typeTask": "구축, 찾기, 질문하기",
	"addContext": "컨텍스트 추가는 @, 모드 전환은 /",
	"dragFiles": "파일을 드래그하려면 shift 키 누르기",
	"dragFilesImages": "파일/이미지를 드래그하려면 shift 키 누르기",
	"enhancePromptDescription": "'프롬프트 향상' 버튼은 추가 컨텍스트, 명확화 또는 재구성을 제공하여 요청을 개선합니다. 여기에 요청을 입력한 다음 버튼을 다시 클릭하여 작동 방식을 확인해보세요.",
	"errorReadingFile": "파일 읽기 오류:",
	"noValidImages": "처리된 유효한 이미지가 없습니다",
	"separator": "구분자",
	"edit": "편집...",
	"forNextMode": "다음 모드용",
	"error": "오류",
	"diffError": {
		"title": "편집 실패"
	},
	"troubleMessage": "Kilo Code에 문제가 발생했습니다...",
	"apiRequest": {
		"title": "API 요청",
		"failed": "API 요청 실패",
		"streaming": "API 요청...",
		"cancelled": "API 요청 취소됨",
		"streamingFailed": "API 스트리밍 실패"
	},
	"checkpoint": {
		"initial": "초기 체크포인트",
		"regular": "체크포인트",
		"initializingWarning": "체크포인트 초기화 중... 시간이 너무 오래 걸리면 <settingsLink>설정</settingsLink>에서 체크포인트를 비활성화하고 작업을 다시 시작할 수 있습니다.",
		"menu": {
			"viewDiff": "차이점 보기",
			"restore": "체크포인트 복원",
			"restoreFiles": "파일 복원",
			"restoreFilesDescription": "프로젝트 파일을 이 시점에 찍힌 스냅샷으로 복원합니다.",
			"restoreFilesAndTask": "파일 및 작업 복원",
			"confirm": "확인",
			"cancel": "취소",
			"cannotUndo": "이 작업은 취소할 수 없습니다.",
			"restoreFilesAndTaskDescription": "프로젝트 파일을 이 시점에 찍힌 스냅샷으로 복원하고 이 지점 이후의 모든 메시지를 삭제합니다."
		},
		"current": "현재"
	},
	"instructions": {
		"wantsToFetch": "Kilo Code는 현재 작업을 지원하기 위해 자세한 지침을 가져오려고 합니다"
	},
	"fileOperations": {
		"wantsToRead": "Kilo Code가 이 파일을 읽고 싶어합니다:",
		"wantsToReadOutsideWorkspace": "Kilo Code가 워크스페이스 외부의 이 파일을 읽고 싶어합니다:",
		"didRead": "Kilo Code가 이 파일을 읽었습니다:",
		"wantsToEdit": "Kilo Code가 이 파일을 편집하고 싶어합니다:",
		"wantsToEditOutsideWorkspace": "Kilo Code가 워크스페이스 외부의 이 파일을 편집하고 싶어합니다:",
		"wantsToCreate": "Kilo Code가 새 파일을 만들고 싶어합니다:",
		"wantsToSearchReplace": "Kilo Code가 이 파일에서 검색 및 바꾸기를 수행하고 싶어합니다:",
		"didSearchReplace": "Kilo Code가 이 파일에서 검색 및 바꾸기를 수행했습니다:",
		"wantsToInsert": "Kilo Code가 이 파일에 내용을 삽입하고 싶어합니다:",
		"wantsToInsertWithLineNumber": "Kilo Code가 이 파일의 {{lineNumber}}번 줄에 내용을 삽입하고 싶어합니다:",
		"wantsToInsertAtEnd": "Kilo Code가 이 파일의 끝에 내용을 추가하고 싶어합니다:"
	},
	"directoryOperations": {
		"wantsToViewTopLevel": "Kilo Code가 이 디렉토리의 최상위 파일을 보고 싶어합니다:",
		"didViewTopLevel": "Kilo Code가 이 디렉토리의 최상위 파일을 보았습니다:",
		"wantsToViewRecursive": "Kilo Code가 이 디렉토리의 모든 파일을 재귀적으로 보고 싶어합니다:",
		"didViewRecursive": "Kilo Code가 이 디렉토리의 모든 파일을 재귀적으로 보았습니다:",
		"wantsToViewDefinitions": "Kilo Code가 이 디렉토리에서 사용된 소스 코드 정의 이름을 보고 싶어합니다:",
		"didViewDefinitions": "Kilo Code가 이 디렉토리에서 사용된 소스 코드 정의 이름을 보았습니다:",
		"wantsToSearch": "Kilo Code가 이 디렉토리에서 <code>{{regex}}</code>을(를) 검색하고 싶어합니다:",
		"didSearch": "Kilo Code가 이 디렉토리에서 <code>{{regex}}</code>을(를) 검색했습니다:"
	},
	"commandOutput": "명령 출력",
	"response": "응답",
	"arguments": "인수",
	"mcp": {
		"wantsToUseTool": "Kilo Code가 {{serverName}} MCP 서버에서 도구를 사용하고 싶어합니다:",
		"wantsToAccessResource": "Kilo Code가 {{serverName}} MCP 서버에서 리소스에 접근하고 싶어합니다:"
	},
	"modes": {
		"wantsToSwitch": "Kilo Code가 <code>{{mode}}</code> 모드로 전환하고 싶어합니다",
		"wantsToSwitchWithReason": "Kilo Code가 다음 이유로 <code>{{mode}}</code> 모드로 전환하고 싶어합니다: {{reason}}",
		"didSwitch": "Kilo Code가 <code>{{mode}}</code> 모드로 전환했습니다",
		"didSwitchWithReason": "Kilo Code가 다음 이유로 <code>{{mode}}</code> 모드로 전환했습니다: {{reason}}"
	},
	"subtasks": {
		"wantsToCreate": "Kilo Code <code>{{mode}}</code> 모드에서 새 하위 작업을 만들고 싶어합니다:",
		"wantsToFinish": "Kilo Code 이 하위 작업을 완료하고 싶어합니다",
		"newTaskContent": "하위 작업 지침",
		"completionContent": "하위 작업 완료",
		"resultContent": "하위 작업 결과",
		"defaultResult": "다음 작업을 계속 진행해주세요.",
		"completionInstructions": "하위 작업 완료! 결과를 검토하고 수정 사항이나 다음 단계를 제안할 수 있습니다. 모든 것이 괜찮아 보이면, 부모 작업에 결과를 반환하기 위해 확인해주세요."
	},
	"questions": {
		"hasQuestion": "Kilo Code에게 질문이 있습니다:"
	},
	"taskCompleted": "작업 완료",
	"shellIntegration": {
		"unavailable": "쉘 통합 사용 불가",
		"troubleshooting": "여전히 문제가 있나요? 쉘 통합 문서를 보려면 여기를 클릭하세요.",
		"checkSettings": "설정 페이지에서 터미널 해결 방법을 확인하세요",
		"updateVSCode": "VSCode를 업데이트하세요",
		"supportedShell": "지원되는 쉘을 사용하고 있는지 확인하세요: zsh, bash, fish 또는 PowerShell"
	},
	"powershell": {
		"issues": "Windows PowerShell에 문제가 있는 것 같습니다. 다음을 참조하세요"
	},
	"autoApprove": {
		"title": "자동 승인:",
		"none": "없음",
		"description": "자동 승인을 사용하면 Kilo Code가 권한을 요청하지 않고 작업을 수행할 수 있습니다. 완전히 신뢰할 수 있는 작업에만 활성화하세요. 더 자세한 구성은 <settingsLink>설정</settingsLink>에서 사용할 수 있습니다."
	},
	"reasoning": {
		"thinking": "생각 중",
		"seconds": "{{count}}초"
	},
	"followUpSuggest": {
		"copyToInput": "입력창에 복사 (또는 Shift + 클릭)"
	},
	"announcement": {
		"title": "🎉 Roo Code 3.14 출시",
		"description": "Roo Code 3.14는 사용자 피드백을 기반으로 새로운 기능과 개선사항을 제공합니다.",
		"whatsNew": "새로운 기능",
		"feature1": "<bold>개선된 편집 도구</bold>: <code>search_and_replace</code>와 <code>insert_content</code> 도구가 개선되어 실험 상태에서 정식 기능으로 전환되었습니다",
		"feature2": "<bold>apply_diff 수정</bold>: <code>apply_diff</code> 도구를 지속적으로 개선하고 있습니다",
		"feature3": "<bold>수많은 기타 개선사항</bold>: 확장 프로그램 전체에 걸친 다양한 수정 및 향상된 기능",
		"hideButton": "공지 숨기기",
		"detailsDiscussLinks": "<discordLink>Discord</discordLink>와 <redditLink>Reddit</redditLink>에서 더 자세한 정보를 확인하고 논의하세요 🚀"
	},
	"browser": {
		"rooWantsToUse": "Kilo Code가 브라우저를 사용하고 싶어합니다:",
		"consoleLogs": "콘솔 로그",
		"noNewLogs": "(새 로그 없음)",
		"screenshot": "브라우저 스크린샷",
		"cursor": "커서",
		"navigation": {
			"step": "단계 {{current}} / {{total}}",
			"previous": "이전",
			"next": "다음"
		},
		"sessionStarted": "브라우저 세션 시작됨",
		"actions": {
			"title": "브라우저 작업: ",
			"launch": "{{url}}에서 브라우저 실행",
			"click": "클릭 ({{coordinate}})",
			"type": "입력 \"{{text}}\"",
			"scrollDown": "아래로 스크롤",
			"scrollUp": "위로 스크롤",
			"close": "브라우저 닫기"
		}
	},
	"systemPromptWarning": "경고: 사용자 정의 시스템 프롬프트 재정의가 활성화되었습니다. 이로 인해 기능이 심각하게 손상되고 예측할 수 없는 동작이 발생할 수 있습니다.",
	"selectApiConfig": "API 구성 선택"
}<|MERGE_RESOLUTION|>--- conflicted
+++ resolved
@@ -68,9 +68,6 @@
 		"tooltip": "현재 작업 취소"
 	},
 	"scrollToBottom": "채팅 하단으로 스크롤",
-<<<<<<< HEAD
-	"onboarding": "<strong>이 작업 공간의 작업 목록이 비어 있습니다.</strong> 아래에 작업을 입력하여 시작하세요. 어떻게 시작해야 할지 모르겠나요? Kilo Code가 무엇을 할 수 있는지 <DocsLink>문서</DocsLink>에서 자세히 알아보세요.",
-=======
 	"about": "AI 지원으로 코드를 생성, 리팩터링 및 디버깅합니다. 자세한 내용은 <DocsLink>문서</DocsLink>를 확인하세요.",
 	"onboarding": "<strong>이 작업 공간의 작업 목록이 비어 있습니다.</strong> 아래에 작업을 입력하여 시작하세요. 어떻게 시작해야 할지 모르겠나요? Roo가 무엇을 할 수 있는지 <DocsLink>문서</DocsLink>에서 자세히 알아보세요.",
 	"rooTips": {
@@ -91,7 +88,6 @@
 			"description": "고유한 동작과 할당된 모델을 가진 전문 페르소나"
 		}
 	},
->>>>>>> 11f65c5b
 	"selectMode": "상호작용 모드 선택",
 	"enhancePrompt": "추가 컨텍스트로 프롬프트 향상",
 	"addImages": "메시지에 이미지 추가",
